--- conflicted
+++ resolved
@@ -413,20 +413,6 @@
 
     #endregion
 
-<<<<<<< HEAD
-    def create_seq_res(self) -> chem.SeqRes:
-        """TODO(CJ): finish documentation"""
-
-        return chem.SeqRes(
-            model=1,
-            chain=self.parent.name,
-            idx=self.idx,
-            seq_idx=None,
-            name=self.name,
-            missing=False
-        )
-=======
->>>>>>> 2f95a030
 
     #region === Special ===
     def __str__(self) -> str:

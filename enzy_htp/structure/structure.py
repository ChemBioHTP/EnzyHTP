"""This class define the core data structure of EnzyHTP: Structure. Structure stands for the single enzyme structure.
As the core data class, Structure will be solely designed for **storing, accessing and editing** structural data.

For the data point of view, the enzyme structure is composed by two parts of data:
- topology (composition of atoms and their connectivity)
  there are 2 common ways to store connectivity:
    + the chain, residue division of atoms (inter-residue connectivity)
      & the canonical residue name and atom names in it (intra-residue connectivity)
      & the connectivity table for non-canonical parts
    + the connectivity table for the whole enzyme
- coordinate (atomic coordinate upon topology)

Base on this concept, Structure object holds a list of composing Chain objects which also contain Residue objects
and so that Atom objects. In each Atom object, atom name and coordinate is stored. Every level (chain, residue, atom/
coordinate/connectivity) of information can all be pulled out from the Structure object with getter methods and can be set
with setter methods. Also Structure() supports common editing methods such as add/remove children objects.

Application of Structure objects - Binding modules:
Generation:
    Note that Structure() objects SHOULD NOT be created by the user directly and instead created through different generation 
    methods from the binding StructureIO classes (e.g.: enzy_htp.structure_io.PDBParser().get_structure()) from different file 
    types and different external data structures.
Selection:
    Selection of Structural regions are handled by the Selection module.
Operation:
    Changes of the Structure data are handled by functions in the operation module. These commonly used operations of Structure 
    will than be used in scientific APIs: Preparation, Mutation, Geom Variation. And structure based descriptors are derived by 
    functions in the Energy Engine module.

### TO BE UPDATE ###
    Sub-module also contains two utility free functions for comparing and merging structural elements.
    compare_structures() and merge_right() are used for comparing and merging structural components for Structure()
    objects, respectively.

### below doc is waiting for update in the future if change ###
    NOTE: The below code assumes a trivial protein structure with two chains containing 3 and 1 residue, respectively.

    Loading a structure from PDB:
        >>> import enzy_htp
        >>> structure : enzy_htp.Structure = enzy_htp.structure_from_pdb("/path/to/pdb")

    Surveying basic information:
        >>> structure.num_chains()
        2
        >>> structure.residue_state
        [("A","ASP",1),("A","ASP",2),("A","ASP",3),("B","ASP",1)] #@shaoqz:shouldn"t it be 1-letter name?
        >>> structure.num_residues
        4

    Interfacing with Chain()'s:
        >>> structure.chains
        [<enzy_htp.structure.chain.Chain object at 0x7fdc680ac670>, 
            <enzy_htp.structure.chain.Chain object at 0x7fdc680855b0>]
        >>> structure.chain_names
        ["A", "B"]
        >>> chain_cpy : enzy_htp.Chain = structure.get_chain( "B" )
        >>> structure.remove_chain( "B" )
        >>> structure.chains
        [<enzy_htp.structure.chain.Chain object at 0x7fdc680ac670>]
        >>> structure.num_chains()
        1
        >>> structure.num_residues
        3
        >>> structure.add_chain( chain_cpy )
        >>> structure.chains
        [<enzy_htp.structure.chain.Chain object at 0x7fdc680ac670>, 
            <enzy_htp.structure.chain.Chain object at 0x7fdc680855b0>] # @shaoqz: why chain.Chain?
        >>> structure.chain_names
        ["A", "B"]
        >>> structure.num_chains()
        2	
        >>> structure.num_residues
        4	

    Interfacing with Residue()"s:
        >>> structure.residues()
        ["A.ASP.1","A.ASP.2","A.ASP.3","B.ASP.1"]   # @shaoqz: shouldn"t this be Residue objects?
        >>> structure.num_residues
        4
        >>> res_cpy : enzy_htp.Residue = structure.get_residue( "B.ASP.1" ) # @shaoqz: @imp we should not use residue name and id together as the identifier. Either id only to pinpoint or name only to batch select
        >>> structure.remove_residue( "B.ASP.1" )
        >>> structure.residues()
        ["A.ASP.1","A.ASP.2","A.ASP.3"]
        >>> structure.num_residues
        3
        >>> structure.add_residue( res_cpy )
        >>> structure.residues()
        ["A.ASP.1","A.ASP.2","A.ASP.3","B.ASP.1"]
        >>> structure.num_residues
        4

    Saving the structure:
        >>> structure.to_pdb( "/path/to/copy/of/pdb" )

Author: Qianzhen (QZ) Shao <shaoqz@icloud.com>
Author: Chris Jurich <chris.jurich@vanderbilt.edu>
Date: 2022-04-03
"""
#TODO(CJ): add a method for changing/accessing a specific residue
from __future__ import annotations
import itertools
import os

import string
from copy import deepcopy
import sys
from typing import List, Set, Dict, Tuple, Union
from collections import defaultdict

import enzy_htp.core.math_helper as mh
from enzy_htp.core import _LOGGER
from enzy_htp.core import file_system as fs
from enzy_htp.core.doubly_linked_tree import DoubleLinkedNode
from enzy_htp.chemical import convert_to_one_letter, ResidueType

from .atom import Atom
from . import Chain
from .residue import Residue
from .metal_atom import MetalUnit
from .ligand import Ligand, residue_to_ligand
from .solvent import Solvent, residue_to_solvent
from .metal_atom import MetalUnit


class Structure(DoubleLinkedNode):
    """Protein structure.
    Designed for direct interfacing by users.
    Composed of child Chain() objects and their subsequent child Residue() objects and so on Atom() objects.
    Note: This class SHOULD NOT be created directly by users. It should be created with methods from the StructureIO module.
    Note: regardless of index assigned to residues and atoms, there is an intrinsic indexing system based on the order of 
    _children lists. This intrinsicc index can be compared with pymol's index (not id)

    Attributes:
        children/chains: List[Chain]

    Derived properties:
        residue_state : List[Tuple[str, str, int]]
        residue_keys() : List[str]
        residues : List
        metals : List[Residue]
        ligands : List[Residue]
        solvents : List
        num_chains
        num_residues
        chain_names
    """

    def __init__(self, chains: List[Chain]):
        """Constructor that takes just a list of Chain() objects as input."""
        self.set_children(chains)
        self.set_ghost_parent()
        if self.has_duplicate_chain_name():
            self.resolve_duplicated_chain_name()

    #region === Getters-attr ===
    @property
    def chains(self) -> List[Chain]:
        """alias for _children. prevent changing _children but _residues holds the same"""
        return self.get_children()

    @chains.setter
    def chains(self, val) -> None:
        """setter for chains"""
        self.set_children(val)

    @property
    def _chains(self) -> List[Chain]:
        """alias for _children. prevent changing _children but _chains holds the same"""
        return self._children

    @_chains.setter
    def _chains(self, val) -> None:
        """setter for _chains"""
        self.set_children(val)

    @property
    def chain_mapper(self) -> Dict[str, Chain]:
        mapper = {}
        if self.has_duplicate_chain_name():
            self.resolve_duplicated_chain_name()
        ch: Chain
        for ch in self._chains:
            mapper[ch.name] = ch
        return mapper

    def get_chain(self, chain_name: str) -> Union[Chain, None]:
        """Gets a chain of the given name. Returns None if the Chain() is not present."""
        return self.chain_mapper.get(chain_name, None)

    #endregion

    #region === Getter-Prop ===
    @property
    def num_chains(self) -> int:
        """Returns the number of Chain() objects in the current Structure()."""
        return len(self._chains)

    @property
    def chain_names(self) -> List[str]:
        """Returns a list of chain names"""
        return list(map(lambda x: x.name, self._chains))

    @property
    def num_residues(self) -> int:
        """Returns the number of Residue() objects in the current Structure()."""
        return len(self.residues)

    @property
    def residue_indexes(self) -> int:
        """Returns the number of Residue() objects in the current Structure()."""
        return list(map(lambda x: x.idx, self.residues))

    @property
    def residues(self) -> List[Residue]:
        """Return a list of the residues in the Structure() object sorted by (chain_id, residue_id)"""
        result = list(itertools.chain.from_iterable(self._chains))
        result.sort(key=lambda r: r.key())
        return result

    @property
    def residue_mapper(self) -> Dict[Tuple[str, int], Residue]:
        """return a mapper of {(chain_id, residue_idx): Residue (reference)}"""
        result = {}
        for residue in self.residues:
            result[residue.key()] = residue
        return result

    def find_residue_name(self, name) -> List[Residue]:
        """find residues base on its name. Return a list of matching residues"""
        result = list(filter(lambda r: r.name == name, self.residues))
        return result

    def find_residue_with_key(self, key: Tuple[str, int]) -> Union[Residue, None]:
        """find residues base on its (chain_id, idx). Return the matching residues"""
        result = list(filter(lambda r: r.key() == key, self.residues))
        if len(result) == 0:
            _LOGGER.info(f"Didn't find any residue with key: {key}")
            return None
        if len(result) > 1:
            _LOGGER.warning(f"More than 1 residue with key: {key}. Only the first one is used. Check those residues:")
            for i in result:
                _LOGGER.warning(f"    {i}")
        return result[0]

    @property
    def atoms(self) -> List[Atom]:
        """Accessor to get the atoms in the enzyme as a list of Atom objects."""
        result = []
        for chain in self.chains:
            for residue in chain:
                result.extend(residue.atoms)
        return result

<<<<<<< HEAD
    def find_atoms_in_range(self, center: Union[Atom, Tuple[float, float, float]],
                            range_distance: float) -> List[Atom]:
=======
    def find_atoms_in_range(self, center: Union[Atom, Tuple[int, int, int]], range_distance: float) -> List[Atom]:
>>>>>>> 769fc2f9
        """find atoms in {range} of {center}. return a list of atoms found"""
        result = []
        for atom in self.atoms:
            if atom.distance_to(center) <= range_distance:
                result.append(atom)
        return result

    def find_idx_atom(self, atom_idx: int) -> Atom:
        """find atom base on its idx. return a reference of the atom."""
        result = list(filter(lambda a: a.idx == atom_idx, self.atoms))
        if not result:
            _LOGGER.info(f"found 0 atom with index: {atom_idx}")
        if len(result) > 1:
            _LOGGER.warning(f"found {len(result)} atoms with index: {atom_idx}! only the 1st one is used. consider sort_everything()")
        return result[0]

    def find_idxes_atom_list(self, atom_idx_list: int) -> List[Atom]:
        """find atom base on its idx. return a list reference of the atoms."""
        result = []
        for idx in atom_idx_list:
            result.append(self.find_idx_atom(idx))
        return result

    @property
    def ligands(self) -> List[Ligand]:
        """Filters out the ligand Residue()"s from the chains in the Structure()."""
        result: List[Ligand] = list()
        for chain in self.chains:
            result.extend(list(filter(lambda r: r.is_ligand(), chain)))
        return result

    @property
    def solvents(self) -> List[Solvent]:
        """return all solvents hold by current Structure()"""
        result: List[Solvent] = []
        for chain in self.chains:
            result.extend(list(filter(lambda r: r.is_solvent(), chain)))
        return result

    @property
    def metals(self) -> List[MetalUnit]:
        """Filters out the metal Residue()"s from the chains in the Structure()."""
        result: List[Residue] = []
        for chain in self.chains:
            result.extend(list(filter(lambda r: r.is_metal(), chain.residues)))
        return result

    @property
    def metalcenters(self) -> List[MetalUnit]:
        """Filters out the metal coordination center Residue()"s from the chains 
        in the Structure()."""
        result: List[Residue] = []
        for chain in self.chains:
            result.extend(list(filter(lambda r: r.is_metal_center(), chain.residues)))
        return result

    @property
    def polypeptides(self) -> List[Chain]:
        """return the peptide part of current Structure() as a list of chains"""
        result: List[Chain] = list(filter(lambda c: c.is_polypeptide(), self._chains))
        return result

    @property
    def sequence(self) -> Dict[str, str]:
        """return a dictionary of {'chain_id':'chain_sequence'}"""
        result = {}
        self.sort_chains()
        ch: Chain
        for ch in self._chains:
            result[ch.name] = ch.sequence
        return result

    def init_connect(self,
                     ligand_fix: int = "antechamber",
                     metal_fix: int = "isolate",
                     ncaa_fix: int = "antechamber",
                     solvent_fix: int = "caa") -> None:
        """
        Initiate connectivity for the Structure.
        Save the connectivity to self._connect of each Atom().
        Args:
            ligand_fix:
                the method that determines connectivity for ligand. (see details below)
            metal_fix:
                the method that determines connectivity for metal. (see details below)
            ncaa_fix:
                the method that determines connectivity for ncaa. (see details below)
            solvent_fix:
                the method that determines connectivity for solvent. (see details below)

        Details:
            polypeptide:
                using documented connectivity for each canonical amino acid from Amber
                library.
            ligand:
                fix = "antechamber":
                    use antechamber to generated connectivity and read from prepin file.
                    (according to https://ambermd.org/doc/prep.html the coordniate line will
                    always start at the 11th line after 3 DUMM.)
            metalatom:
                fix = "isolate": treat as isolated atom
                TODO fix = "mcpb": connect to donor atom (MCPB?)
            non-canonical residues:
                fix = "antechamber": same as above in ligand.
            solvent:
                fix = "caa": same as polypeptide part
        """
        # TODO(qz)(high_prior) finish all the called functions
        self.init_connect_for_polypeptides(ncaa_fix=ncaa_fix)
        self.init_connect_for_ligands(method=ligand_fix)
        self.init_connect_for_metals(method=metal_fix)
        self.init_connect_for_solvents(method=solvent_fix)
        # check if all atoms are connected
        for atm in self.atoms:
            if not atm.is_connected():
                _LOGGER.error(f"Atom {atm} doesn't have connect record after initiation.")
                sys.exit(1)

    def init_connect_for_polypeptides(self, ncaa_fix: str):
        """initiate connectivity for polypeptides."""
        for chain in self.polypeptides:
            for res in chain.residues:
                if res.is_noncanonical():
                    res.init_connect_ncaa(method=ncaa_fix)
                else:
                    for atom in res.atoms:
                        atom.init_connect_in_caa()

    def init_connect_for_ligands(self, method: str):
        """"""
        # TODO(qz)(high_prior)
        # TODO generate prepi by itself and store it to a global database path so that other
        # process in the same workflow can share the generated file.
        support_method_list = ["caa"]
        # ligand
        # init
        for lig in self.ligands:
            for atom in lig:
                atom.connect = []
        # fix 1
        if ligand_fix == 1:
            for lig in self.ligands:
                # read prepin for each ligand
                with open(prepi_path[lig.name]) as f:
                    line_id = 0
                    if_loop = 0
                    for line in f:
                        line_id += 1
                        if line.strip() == "":
                            if if_loop == 1:
                                # switch off loop and break if first blank after LOOP encountered
                                if_loop = 0
                                break
                            continue
                        if if_loop:
                            lp = line.strip().split()
                            lig._find_atom_name(lp[0]).connect.append(lig._find_atom_name(lp[1]))
                            continue
                        # loop connect starts at LOOP
                        if line.strip() == "LOOP":
                            if_loop = 1
                            continue
                        # coord starts at 11th
                        if line_id >= 11:
                            lp = line.strip().split()
                            atom_id = int(lp[0]) - 3
                            atom_cnt = int(lp[4]) - 3
                            if atom_cnt != 0:
                                lig[atom_id - 1].connect.append(lig[atom_cnt - 1])
                                lig[atom_cnt - 1].connect.append(lig[atom_id - 1])
        if method not in support_method_list:
            _LOGGER.error(f"Method {method} not in supported list: {support_method_list}")

    def init_connect_for_metals(self, method: str):
        """initiate connectivity for metals in the structure"""
        for metal in self.metals:
            metal.init_connect(method)

    def init_connect_for_solvents(self, method: str):
        """initiate connectivity for solvents in the structure"""
        for sol in self.solvents:
            sol.init_connect(method)

    #endregion

    #region === Checker ===
    def has_charges(self) -> bool:
        """Checks if the current Structure has charges for all atoms.

        Returns:
            Whether the Structure object has non-None charges for all atoms.
        """
        for aa in self.atoms:
            if aa.charge is None:
                return False
        return True

    def has_duplicate_chain_name(self) -> bool:
        """check if self._chain have duplicated chain name
        give warning if do."""
        existing_c_id = []
        ch: Chain
        for ch in self._chains:
            if ch.name in existing_c_id:
                _LOGGER.warning(f"Duplicate chain names detected in Structure obj during {sys._getframe().f_back.f_code.co_name}()! ")
                return True
            existing_c_id.append(ch.name)
        return False

    def is_idx_subset(self, target_stru: Structure) -> bool:
        """
        check if residue indexes of the target_stru is a subset of self
        by subset it means:
        1. name of chains in target_stru is contain in self
        2. for each chain, residue indexes in target chain is contained in correponding
           chain from self.
        Args:
            target_stru: the target structure to compare with self
        Returns:
            Boolean reflect if the target structure is a index subset of self
        """
        trgt_ch: Chain
        for trgt_ch in target_stru:
            if trgt_ch.name not in self.chain_mapper:
                _LOGGER.info(f"current stru {list(self.chain_mapper.keys())} doesnt contain chain: {trgt_ch} from the target stru")
                return False

            self_ch = self.chain_mapper[trgt_ch.name]
            self_ch_resi_idxes = self_ch.residue_idxs
            res: Residue
            for res in trgt_ch:
                if res.idx not in self_ch_resi_idxes:
                    _LOGGER.info(f"current stru chain {self_ch} doesnt contain residue: {res} of the target stru")
                    return False
        return True

    #endregion

    #region === Editor ===
    def sort_chains(self) -> None:
        """
        sort children chains with their chain name
        sorted is always better than not but Structure() is being lazy here
        """
        self._chains.sort(key=lambda x: x.name)

    def sort_everything(self) -> None:
        """sort all object in structure"""
        self.sort_chains()
        for ch in self._chains:
            ch.sort_residues()
            for res in ch:
                res.sort_atoms()

    def renumber_atoms(self, sort_first: bool = True) -> None:
        """give all atoms in current structure a new index start from 1.
        Will not give a idx_change_map since idx only matter in Residue level"""
        if sort_first:
            self.sort_everything()
        _LOGGER.info("renumbering atoms")
        a_id = 1
        for atom in self.atoms:
            if atom.idx != a_id:
                _LOGGER.debug(f"changing atom {atom.idx} -> {a_id}")
            atom.idx = a_id
            a_id += 1

    def resolve_duplicated_chain_name(self) -> None:
        """resolve for duplicated chain name in self.chains_
        A. insert the chain to be one character after the same one if they are different
           and move the rest chain accordingly
        B. give error if they are the same (in coordinate)"""
        mapper = {}
        if_rename = 0
        for ch in self.chains:
            if ch.name in mapper:
                if ch.is_same_coord(mapper[ch.name]):
                    _LOGGER.error("Duplicate chain (same coordinate) detected in Structure obj! Exiting... ")
                    sys.exit(1)
                new_name = chr(ord(ch.name) + 1)  # TODO find a way
                ch.name = new_name
                if_rename = 1
            mapper[ch.name] = ch
        if if_rename:
            _LOGGER.warning("Resolved duplicated chain (different ones) name by renaming.")

    #endregion

    #region === Special ===
    def __str__(self):
        """
        a string representation of Structure()
        Goal:
            show it is a Structure obj
            show the data in current instance
        """
        out_line = [
            f"<Structure object at {hex(id(self))}>",
        ]
        out_line.append("Structure(")
        out_line.append(f"chains: (sorted, original {list(self.chain_mapper.keys())})")
        for ch in sorted(self._chains, key=lambda x: x.name):
            ch: Chain
            out_line.append(f"    {ch.name}({ch.chain_type}): residue: {ch.residue_idx_interval()} atom_count: {ch.num_atoms}")
        out_line.append(")")
        return os.linesep.join(out_line)

    def __getitem__(self, key: Union[int, str]):
        """support dictionary/list-like access"""
        if isinstance(key, int):
            return super().__getitem__(key)
        if isinstance(key, str):
            return self.chain_mapper[key]
        raise KeyError("Structure() getitem only take int or str as key")

    def __delitem__(self, key: Union[int, str]):
        """support dictionary like delete"""
        if isinstance(key, int):
            super().__delitem__(key)
        if isinstance(key, str):
            self.chain_mapper[key].delete_from_parent()
        raise KeyError("Structure() delitem only take int or str as key")

    #endregion

    # ============= TODO below =================
    #region === Getters === (Attributes - accessing Structure data -  references)
    def get_atom(self) -> Atom:
        """TODO do we really need this? Providing access of deeper layer requires a key to select
        maybe just use python objects to access is a better idea.
        And these APIs are just for developers, users will have selector in the future to do selection"""
        pass

    #endregion

    #region === Getter === (Properities - derived data; wont affect Structure data - copy)
    @property
    def residue_state(self) -> List[Tuple[str, str, int]]:  #@shaoqz: @residue_key
        """Generates a list of tuples of all residues in the Structure. Format for each tuple is (one_letter_res_name, chain_id, res_index).
        This method is designed for debuging purpose"""
        result = list()
        for cname, chain in self.chain_mapper.items():
            for residue in chain.residues():
                (chain, res_name, index) = residue.residue_key.split(".")
                if residue.is_canonical():
                    result.append((chain, convert_to_one_letter(res_name), int(index)))
                elif residue.is_metal():  #@shaoqz: @imp2 any non-canonical should be using 3-letter name
                    result.append((chain, res_name, int(index)))
        return result

    @property
    def residue_keys(self) -> List[str]:
        """Generates a list of strings containing all residue_key values for all child Residue()"s"""
        result = list()
        for chain in self.chains:
            for res in chain.residues():
                result.append(res.residue_key)
        return result

    @property  # @shaoqz: @imp2 do we really need this here? residue key is nessessary since we are operating acrossing levels
    def num_residues(self) -> int:
        """Returns the number of Residue() objects contained within the current Structure()."""
        total: int = 0
        ch: Chain
        for ch in self.chains:
            total += ch.num_residues
        return total

    @property
    def chain_names(self) -> List[str]:
        """Returns a list of all the chain names for the Structure()"""
        return list(self.chain_mapper.keys())

    #endregion

    #region === Checker ===
    def has_chain(self, chain_name: str) -> bool:
        """Checks if the Structure() has a chain with the specified chain_name."""
        return chain_name in self.chain_mapper

    #endregion

    #region === Editor ===
    def add_chain(self, new_chain: Chain, overwrite: bool = False) -> None:  #TODO add logic for overwriting
        """Method that inserts a new chain and then sorts the chains based on name.
        Will overwrite if Chain() with existing name already in object. #@shaoqz: add + sort = insert
        """
        new_chain_name: str = new_chain.name()
        if new_chain_name in self.chain_mapper:
            self.remove_chain(
                new_chain_name
            )  #@shaoqz: give a warning. @imp should not overwrite. Since want to add a chain to a structure with a same-naming chain is very common. (like I want to merge 2 single chain object to a dimer) A better default strategy is to insert after the chain with the same name and also record a index map.

        self.chains.append(new_chain)
        self.chain_mapper[new_chain.name()] = new_chain
        self.chains.sort(key=lambda c: c.name())

    def remove_chain(self, chain_name: str) -> None:
        """Given a chain name, removes the Chain() object form both self.chains_ and self.chain_mapper."""
        del self.chain_mapper[chain_name]
        to_remove = -1
        for idx, chain in enumerate(self.chains):
            if chain.name() == chain_name:
                to_remove = idx
                break

        if to_remove != -1:
            del self.chains[to_remove]

    def add_residue(self, new_res: Residue) -> None:
        """Inserts a new Residue() object into the Structure(). If the exact Residue (chain_id, name, residue_id) already
        exists, the new Residue overwrites it. If the new Residue specifies a Chain() that does not exist, a new chain is made.
        """
        chain_name: str = new_res.chain()
        if not self.has_chain(chain_name):
            new_chain: Chain = Chain(chain_name, [new_res])  #@shaoqz: give a warning
            self.chains.apppend(new_chain)
            self.chain_mapper[chain_name] = new_chain
        else:
            self.chain_mapper[chain_name].add_residue(new_res)

        self.chains = list(self.chain_mapper.values())  #@shaoqz: why need this
        self.chains.sort(key=lambda c: c.name())  #@shaoqz: should this be in the 1st if block?

    def remove_residue(self, target_key: str) -> None:
        """Given a target_key str of the Residue() residue_key ( "chain_id.residue_name.residue_number" ) format,
        the Residue() is removed if it currently exists in one of the child Chain()"s. If the Chain() is empty after this
        removal, the chain is deleted."""
        (chain_name, _, _) = target_key.split(".")  #@shaoqz: why not use this in get lolll
        if self.has_chain(chain_name):
            self.chain_mapper[chain_name].remove_residue(target_key)
            if self.chain_mapper[chain_name].empty():
                self.remove_chain(chain_name)

    #endregion

    #region === Special ===
    def __bool__(self) -> bool:
        """Enables running assert Structure(). Checks if there is anything in the structure."""
        return bool(len(self.chains))

    def __eq__(self, other: Structure) -> bool:  # TODO
        """Comparison operator for other Structure() objects. Checks first if both have same chain names and then if each named chain is identical."""
        if set(self.chain_mapper.keys()) != set(other.chain_mapper.keys()):
            return False

        chain_name: Chain
        other_chain: Chain
        for chain_name, self_chain in self.chain_mapper.items():
            other_chain = other.chain_mapper[chain_name]
            if not self_chain.is_same_sequence(other_chain):
                return False
        return True  #@shaoqz: so this comparsion is only in sequence level. This does not really make sense. Different levels of comparsion
        #         is needed for a pair structure
        #         for example:
        #            - if the *coordinate* of every atom is the same
        #            - if the *topology* is the same. (presence of atoms and their connectivity)
        #            - if the *sequence* is the same. (this is basic works as the topology one as topology inside and between
        #              residues are relatively conserved, but there are exceptions, e.g. different ligand both name LIG)

    def __ne__(self, other: Structure) -> bool:
        """Negation operator for other Structure() objects. Inverstion of Structure.__eq__()."""
        return not (self == other)

    #endregion

    #region (TODO+OLD)
    # === TODO ===
    def get_connectivty_table(  #@shaoqz: ok seems not using
            self, ff="GAUSSIAN", metal_fix=1, ligand_fix=1, prepi_path=None):
        """
        get connectivity table with atom index based on "ff" settings:
        ff = GAUSSIAN  -- continuous atom index start from 1, do not seperate by chain
        -------------------
        TREATMENT
        Use original atom.id.
            chain: based on connectivity map of each atom in each residue
            metalatom:  fix1: treat as isolated atom
                        fix2: connect to donor atom (MCPB?)
            ligand: fix1: use antechamber generated prepin file to get connectivity.
        Use 1.0 for all connection.
            Amber force field in gaussian do not account in bond order. (Only UFF does.)
            Note that bond order less than 0.1 do not count in MM but only in opt redundant coordinate.
        """
        connectivty_table = ""
        # get connect for every atom in stru
        self.init_connect(metal_fix, ligand_fix, prepi_path)

        # write str in order
        # Note: Only write the connected atom with larger id
        a_id = 0
        for chain in self.chains:
            for res in chain:
                for atom in res:
                    a_id += 1
                    cnt_line = " " + str(atom.id)
                    # san check
                    if atom.id != a_id:
                        raise Exception("atom id error.")
                    for cnt_atom in atom.connect:
                        if cnt_atom.id > atom.id:
                            cnt_line += " " + str(cnt_atom.id) + " " + "1.0"
                    connectivty_table += cnt_line + line_feed

        for lig in self.ligands:
            for atom in lig:
                a_id += 1
                cnt_line = " " + str(atom.id)
                # san check
                if atom.id != a_id:
                    raise Exception("atom id error.")
                for cnt_atom in atom.connect:
                    if cnt_atom.id > atom.id:
                        cnt_line += " " + str(cnt_atom.id) + " " + "1.0"
                connectivty_table += cnt_line + line_feed

        for atom in self.metalatoms:
            a_id += 1
            cnt_line = " " + str(atom.id)
            # san check
            if atom.id != a_id:
                raise Exception("atom id error.")
            for cnt_atom in atom.connect:
                if cnt_atom.id > atom.id:
                    cnt_line += " " + str(cnt_atom.id) + " " + "1.0"
            connectivty_table += cnt_line + line_feed

        for sol in self.solvents:
            for atom in sol:
                a_id += 1
                cnt_line = " " + str(atom.id)
                # san check
                if atom.id != a_id:
                    raise Exception("atom id error.")
                for cnt_atom in atom.connect:
                    if cnt_atom.id > atom.id:
                        cnt_line += " " + str(cnt_atom.id) + " " + "1.0"
                connectivty_table += cnt_line + line_feed

        return connectivty_table

    # === TO BE MOVE ===
    def build_ligands(self,
                      out_dir: str,
                      unique: bool = False) -> List[str]:  # TODO(qz): change reference of this this to get_file_str(stru.ligands[i])
        """Exports all the Ligand() objects in the Structure() to .pdb files.

        Args:
                out_dir: The base directory to save the .pdb files to.
                unique: Whether or not the saved .pdb files should be unique.

        Returns:
                A list of str() with paths to the exported ligand .pdb files.
        """
        result: List[str] = []
        existing: List[str] = []
        ligands: List[Ligand] = self.ligands

        for lidx, lig in enumerate(ligands):
            # TODO(CJ): add some kind of formatting for lidx
            lig_name: str = lig.name()
            out_pdb: str = f"{out_dir}/ligand_{lig_name}_{lidx}.pdb"

            if unique and lig_name in existing:
                continue

            lig.build(out_pdb)  #@shaoqz: use IO interface with different format instead
            result.append(out_pdb)
            existing.append(lig_name)

        return result

    def build_protein(
        self,
        dir,
        ft="PDB"
    ):  #@shaoqz: maybe unify these to a build sele option like pymol did? Support a grammer to indicate what should be contained in each file. But having these presets are also good.
        """
        build only protein and output under the dir
        -------
        dir: out put dir ($dir/protein.pdb)
        ft : file type / now support: PDB(default)
        """
        # make path
        if dir[-1] == "/":
            dir = dir[:-1]
        out_path = dir + "/protein.pdb"

        # write
        if ft == "PDB":
            with open(out_path, "w") as of:  #@shaoqz: same as build ligand use IO interface class
                a_id = 0
                r_id = 0
                for chain in self.chains:
                    # write chain
                    for resi in chain:
                        r_id = r_id + 1
                        for atom in resi:
                            a_id = a_id + 1  # current line index
                            line = atom.build(a_id=a_id, r_id=r_id)
                            of.write(line)
                    # write TER after each chain
                    of.write("TER" + line_feed)  #@shaoqz: @imp2 how do you solve these
                of.write("END" + line_feed)
        else:
            raise Exception("Support only PDB output now.")

        return out_path

    def build_metalcenters(self, dir, ft="PDB"):
        """
        build metalcenters only. Use for MCPB parameterization. Deal with donor residue with different protonation states.        ----------
        TODO
        """
        out_paths = []
        return out_paths

    # def get_atom_id(self): #@shaoqz: @nu
    #     """
    #     return a list of id of all atoms in the structure
    #     """
    #     atom_id_list = []
    #     for chain in self.chains_:
    #         for res in chain:
    #             for atom in res:
    #                 if atom.id == None:
    #                     raise Exception(
    #                         "Detected None in chain "
    #                         + str(chain.id)
    #                         + str(res.id)
    #                         + " "
    #                         + atom.name
    #                     )
    #                 atom_id_list.append(atom.id)
    #     for metal in self.metalatoms:
    #         if metal.id == None:
    #             raise Exception("Detected None in metal " + metal.name)
    #         atom_id_list.append(metal.id)
    #     for lig in self.ligands:
    #         for atom in lig:
    #             if atom.id == None:
    #                 raise Exception("Detected None in ligands", res.id, atom.name)
    #             atom_id_list.append(atom.id)
    #     for sol in self.solvents:
    #         for atom in sol:
    #             if atom.id == None:
    #                 raise Exception("Detected None in solvent", res.id, atom.name)
    #             atom_id_list.append(atom.id)
    #     return atom_id_list

    # def get_atom_type(self, prmtop_path): #@shaoqz: @nu
    #     """
    #     requires generate the stru using !SAME! PDB as one that generate the prmtop.
    #     """
    #     # get type list
    #     with open(prmtop_path) as f:
    #         type_list = []
    #         line_index = 0
    #         for line in f:
    #             line_index = line_index + 1  # current line
    #             if line.strip() == r"%FLAG POINTERS":
    #                 format_flag = line_index
    #             if line.strip() == r"%FLAG AMBER_ATOM_TYPE":
    #                 type_flag = line_index
    #             if "format_flag" in dir():
    #                 if line_index == format_flag + 2:
    #                     N_atom = int(line.split()[0])
    #                     del format_flag
    #             if "type_flag" in dir():
    #                 if (
    #                     line_index >= type_flag + 2
    #                     and line_index <= type_flag + 1 + ceil(N_atom / 5)
    #                 ):
    #                     for i in line.strip().split():
    #                         type_list.append(i)
    #     # assign type to atom
    #     for chain in self.chains_:
    #         for res in chain:
    #             for atom in res:
    #                 atom.type = type_list[atom.id - 1]
    #     for atom in self.metalatoms:
    #         if atom.id == None:
    #             raise Exception("Detected None in metal " + atom.name)
    #         atom.type = type_list[atom.id - 1]
    #     for lig in self.ligands:
    #         for atom in lig:
    #             if atom.id == None:
    #                 raise Exception("Detected None in ligands", res.id, atom.name)
    #             atom.type = type_list[atom.id - 1]
    #     for sol in self.solvents:
    #         for atom in sol:
    #             if atom.id == None:
    #                 raise Exception("Detected None in solvent", res.id, atom.name)
    #             atom.type = type_list[atom.id - 1]

    # def get_resi_dist(self, r1, r2, method="mass_center"): #@shaoqz: @nu
    #     """
    #     r1: residue 1. (residue_obj)
    #     r2: residue 2. (residue_obj)
    #     method: The method to narrow the residue down to a point.
    #             - mass_center
    #             - ...
    #     """
    #     if method == "mass_center":
    #         p1 = r1.get_mass_center()
    #         p2 = r2.get_mass_center()
    #     D = get_distance(p1, p2)
    #     return D

    #endregion


def compare_structures(left: Structure, right: Structure) -> Dict[str, List[str]]:
    """Compares two Structure() objects and returns a dict() of missing Residues with format:

    {"left": ["residue_key1","residue_key1",..],
     "right": ["residue_key1","residue_key1",..]
         }
    """
    result = {"left": [], "right": []}
    left_keys: Set[str] = set(left.residue_keys)
    right_keys: Set[str] = set(right.residue_keys)

    result["left"] = list(filter(lambda ll: ll not in right_keys, left_keys))
    result["right"] = list(filter(lambda rr: rr not in left_keys, right_keys))
    return result


def merge_right(left: Structure,
                right: Structure) -> Structure:  #@shaoqz: I believe there will be a bug due to the treatment of insert with same id
    """Merges Residue() and derived objects from left Structure() to right Structure(), making sure that ALL Residue() and
        Residue() derived objects from the left are in the right. Note that the reverse is not applied and that elements initially found only in right are NOT
        merged back over to left. Also not the resulting Structure() is a deepcopy and no changes are made to the original left or right objects.

    Example:
            #TODO(CJ): add this in
    """
    struct_cpy: Structure = deepcopy(right)
    # TODO(CJ): make this a method
    left.chains = sorted(left.chains, key=lambda c: c.name())
    struct_cpy.chains = sorted(struct_cpy.chains, key=lambda c: c.name())
    # this is the case where there is straight up a missing chain
    for cname, chain in left.chain_mapper.items():
        if not struct_cpy.has_chain(cname):
            struct_cpy.add_chain(deepcopy(chain))

    right_keys = struct_cpy.residue_keys  #@shaoqz: @imp2 why is this part needed as all res is stored in chain.
    for lkey in left.residue_keys:
        if lkey not in right_keys:
            struct_cpy.add_residue(left.get_residue(lkey))
    return struct_cpy<|MERGE_RESOLUTION|>--- conflicted
+++ resolved
@@ -251,12 +251,8 @@
                 result.extend(residue.atoms)
         return result
 
-<<<<<<< HEAD
     def find_atoms_in_range(self, center: Union[Atom, Tuple[float, float, float]],
                             range_distance: float) -> List[Atom]:
-=======
-    def find_atoms_in_range(self, center: Union[Atom, Tuple[int, int, int]], range_distance: float) -> List[Atom]:
->>>>>>> 769fc2f9
         """find atoms in {range} of {center}. return a list of atoms found"""
         result = []
         for atom in self.atoms:

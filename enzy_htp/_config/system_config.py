"""Defines SystemConfig() which holds configuration settings for processes that will be spawned by 
enzy_htp. Controls number of cores, memory usage, and locations of temp directories. Values can
be set/accessed via string keys. A global instance of SystemConfig() is owned by the module singleton
config variable. File also contains default_system_config() which creates a default version of 
the SystemConfig() object.

Author: Qianzhen (QZ) Shao <qianzhen.shao@vanderbilt.edu>
Author: Chris Jurich <chris.jurich@vanderbilt.edu>

Date: 2022-10-16
"""
import os
from typing import Any, List
from copy import deepcopy

from enzy_htp.core import _LOGGER

from .base_config import BaseConfig

class SystemConfig(BaseConfig):
    """Class that holds system settings for enzy_htp. Similar to other classes in this
    sub-module, SHOULD NOT be directly created by the end users. Instead, it should be 
    accessed via the singleton config variable. 

    Attributes:
        N_CORES: int() describing max number of cores enzy_htp has access to.
        MEM_PER_CORE: int() max memory per core in megabytes (1GB = 1000).
        WORK_DIR: str() saying which directory enzy_htp is being run from.
        SCRATCH_DIR: str() with default temp directory. Set to WORK_DIR/scratch by default.
    """

    N_CORES: int = 24
    """Number of cores each process managed by enzy_htp has access to."""

    MEM_PER_CORE: int = 2000
    """Memory in megabytes that each enzy_htp process has."""

    WORK_DIR: str = os.getcwd()
    """Directory work is being done in by enzy_htp."""

    SCRATCH_DIR: str = f"{WORK_DIR}/scratch"
    """Default temp directory for enzy_htp. Defaults to WORK_DIR/scratch"""

    def required_executables(self) -> List[str]:
<<<<<<< HEAD
        """A list of all required executables for <Package>Config."""
        return list()

    def required_env_vars(self) -> List[str]:
        """A list of all required environment variables for <Package>Config."""
        return list()

    def required_py_modules(self) -> List[str]:
        """A list of all required environment python modules for <Package>Config."""
        return list()


=======
        """A list of all required executables for SystemConfig."""
        return list()

    def required_env_vars(self) -> List[str]:
        """A list of all required environment variables for SystemConfig."""
        return list()

    def required_py_modules(self) -> List[str]:
        """A list of all required environment python modules for SystemConfig."""
        return list()

>>>>>>> 4f718dcd

def default_system_config() -> SystemConfig:
    """Creates a deep-copied default version of the SystemConfig() class."""
    return deepcopy(SystemConfig())<|MERGE_RESOLUTION|>--- conflicted
+++ resolved
@@ -42,20 +42,6 @@
     """Default temp directory for enzy_htp. Defaults to WORK_DIR/scratch"""
 
     def required_executables(self) -> List[str]:
-<<<<<<< HEAD
-        """A list of all required executables for <Package>Config."""
-        return list()
-
-    def required_env_vars(self) -> List[str]:
-        """A list of all required environment variables for <Package>Config."""
-        return list()
-
-    def required_py_modules(self) -> List[str]:
-        """A list of all required environment python modules for <Package>Config."""
-        return list()
-
-
-=======
         """A list of all required executables for SystemConfig."""
         return list()
 
@@ -67,7 +53,6 @@
         """A list of all required environment python modules for SystemConfig."""
         return list()
 
->>>>>>> 4f718dcd
 
 def default_system_config() -> SystemConfig:
     """Creates a deep-copied default version of the SystemConfig() class."""

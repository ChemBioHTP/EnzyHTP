--- conflicted
+++ resolved
@@ -5,12 +5,9 @@
 <Package>Interface in enzy_htp/_interface and a <Package>Config in enzy/_config. At present,
 there are configuration settings for the below packages by the given <Package>Config:
 
-<<<<<<< HEAD
     + SystemConfig
     + ARMerConfig
-=======
     + AlphaFill, AlphaFillConfig 
->>>>>>> 0087f855
     + AmberMD, AmberConfig
     + BCL, BCLConfig
     + Gaussian, GaussianConfig
@@ -44,11 +41,8 @@
 from .rdkit_config import RDKitConfig, default_rdkit_config
 from .rosetta_config import RosettaConfig, default_rosetta_config
 from .system_config import SystemConfig, default_system_config
-<<<<<<< HEAD
 from .armer_config import ARMerConfig, default_armer_config
-=======
 from .xtb_config import XTBConfig, default_xtb_config
->>>>>>> 0087f855
 
 from enzy_htp.core import _LOGGER
 from enzy_htp.core import file_system as fs
@@ -71,12 +65,9 @@
         _rdkit: Private instace of RDKitConfig() with default settings.
         _rosetta: Private instance of RosettaConfig() with default settings.
         _system: Private instance of SystemConfig() with default settings.
-<<<<<<< HEAD
         _armer: Private instance of ARMerConfig() with default settings.
-=======
         _xtb: Private instance of XTBConfig() with default settings.
         _mapper: Helper dict() that maps between name of the package and its config. For internal use only.
->>>>>>> 0087f855
     """
 
     def __init__(self):
@@ -92,9 +83,7 @@
         self._rdkit = default_rdkit_config()
         self._rosetta = default_rosetta_config()
         self._system = default_system_config()
-<<<<<<< HEAD
         self._armer = default_armer_config()
-=======
         self._xtb = default_xtb_config()
         self._mapper = {
             "alphafill": self._alphafill,
@@ -109,8 +98,8 @@
             "rosetta": self._rosetta,
             "system": self._system,
             "xtb": self._xtb,
+            "armer": self._armer,
         }
->>>>>>> 0087f855
 
     def __getitem__(self, key: str) -> Any:
         """Getter for the settings in the Config() object. Uses the grammar: "<package>.<setting>" 
@@ -125,33 +114,12 @@
         """
         if key.count("."):
             app, settings = key.split(".", 1)
-<<<<<<< HEAD
-            ptr = None
-            if app == "amber":
-                ptr = self._amber
-            elif app == "gaussian":
-                ptr = self._gaussian
-            elif app == "multiwfn":
-                ptr = self._multiwfn
-            elif app == "pymol":
-                ptr = self._pymol
-            elif app == "system":
-                ptr = self._system
-            elif app == "armer":
-                ptr = self._armer
-            else:
-                raise TypeError()
-            return ptr[settings]
-        else:
-            raise TypeError()
-=======
             ptr = self._mapper.get(app, None)
             if ptr is not None:
                 return ptr[settings]
 
         _LOGGER.error(f"The supplied key {key} is invalid. Exiting...")
         exit(1)
->>>>>>> 0087f855
 
     def __setitem__(self, key: str, value: Any) -> None:
         """Setter for the configuration values in the Config object. Uses the grammar
@@ -168,21 +136,6 @@
         """
         if key.count("."):
             app, settings = key.split(".", 1)
-<<<<<<< HEAD
-            ptr = None
-            if app == "amber":
-                ptr = self._amber
-            elif app == "gaussian":
-                ptr = self._gaussian
-            elif app == "multiwfn":
-                ptr = self._multiwfn
-            elif app == "pymol":
-                ptr = self._pymol
-            elif app == "system":
-                ptr = self._system
-            elif app == "armer":
-                ptr = self._armer
-=======
             ptr = self._mapper.get(app, None)
             if ptr is not None:
                 ptr[settings] = value
@@ -239,7 +192,6 @@
             elif value[0] == value[-1] and value[0] in ["\"", "\'"]:
                 value = value.replace("\'","")
                 value = value.replace("\"","")
->>>>>>> 0087f855
             else:
                 _LOGGER.warning(f"Improper syntax found in value {value}. Continuing...")
                 continue

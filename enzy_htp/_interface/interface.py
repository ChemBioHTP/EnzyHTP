"""Submodule describing an interface class which enables interfacing into all supported applications within EnzyHTP. This
model sees all interactions between EnzyHTP and a given application via a data attribute which is an instance of a 
specific application interface. At present, the below packages can be interacted with via the corresponding Interface
class. Packages:
    + AmberMD, AmberInterface
    + BCL, BCLInterface
    + Gaussian, GaussianInterface
    + MOE, MOEInterface
    + Multiwfn, MultiwfnInterface
    + PyMol, PyMolInterface
    + Rosetta, RosettaInterface
Author: Chris Jurich <chris.jurich@vanderbilt.edu>
Date: 2022-07-20
"""
from typing import List, Dict

from enzy_htp import core
from ..core.logger import _LOGGER
from .amber_interface import AmberInterface
from .bcl_interface import BCLInterface
from .gaussian_interface import GaussianInterface
from .moe_interface import MOEInterface
from .multiwfn_interface import MultiwfnInterface
<<<<<<< HEAD
=======
from .pymol_interface import PyMolInterface
from .rosetta_interface import RosettaInterface
from .pymol_interface import PyMolInterface
>>>>>>> fb5d60e1

from enzy_htp._config import Config


class Interface:
    """Wrapper class that houses access to individual <Package>Interface classes that exist in EnzyHTP.
    Each <Package>Interface is available as the attribute Interface.<package> (all lower case). Each instance
    needs an EnzyHTP.Config instance to hold all data.
    Attributes:
        _config: TODO(CJ)
        amber: Corresponds to instance of AmberInterface().
        bcl: Corresponds to instance of BCLInterface().
        gaussian: Corresponds to instnce of GaussianInterface().
        moe: Corresponds to instance of MOEInterface().
        multiwfn: Corresponds to instance of MultiwfnInterface().
<<<<<<< HEAD
    """

    def __init__(self, config: Config):
        self.amber = AmberInterface(config._amber)
        self.gaussian = GaussianInterface(config._gaussian)
        self.multiwfn = MultiwfnInterface(config._multiwfn)
=======
        pymol: Corresponds to instance of PyMolInteface().
        rosetta: Corresponds to instance of RosettaInterface().
    """

    def __init__(self, config: Config):
        self._config = config
        self.amber = AmberInterface(self, config._amber)
        self.bcl = BCLInterface(self, config._bcl)
        self.gaussian = GaussianInterface(self, config._gaussian)
        self.moe = MOEInterface(self, config._moe)
        self.multiwfn = MultiwfnInterface(self, config._multiwfn)
        self.pymol = PyMolInterface(self, config._pymol)
        self.rosetta = RosettaInterface(self, config._rosetta)

        self.check_environment()

    def config(self) -> Config:
        return self._config

    def check_environment(self) -> None:
        """Checks for which elements are available in the environment. Gets executables and
        environment variables from children interface classes."""

        #TODO(CJ): loop through __dict__ items

        missing_exes: List[str] = list()
        missing_env_vars: List[str] = list()
        missing_py_modules: List[str] = list()

        missing_exes.extend(self.amber.missing_executables())
        missing_env_vars.extend(self.amber.missing_env_vars())
        missing_py_modules.extend(self.amber.missing_py_modules())

        missing_exes.extend(self.bcl.missing_executables())
        missing_env_vars.extend(self.bcl.missing_env_vars())
        missing_py_modules.extend(self.bcl.missing_py_modules())

        missing_exes.extend(self.gaussian.missing_executables())
        missing_env_vars.extend(self.gaussian.missing_env_vars())
        missing_py_modules.extend(self.gaussian.missing_py_modules())

        missing_exes.extend(self.moe.missing_executables())
        missing_env_vars.extend(self.moe.missing_env_vars())
        missing_py_modules.extend(self.moe.missing_py_modules())

        missing_exes.extend(self.multiwfn.missing_executables())
        missing_env_vars.extend(self.multiwfn.missing_env_vars())
        missing_py_modules.extend(self.multiwfn.missing_py_modules())

        missing_exes.extend(self.pymol.missing_executables())
        missing_env_vars.extend(self.pymol.missing_env_vars())
        missing_py_modules.extend(self.pymol.missing_py_modules())

        missing_exes.extend(self.rosetta.missing_executables())
        missing_env_vars.extend(self.rosetta.missing_env_vars())
        missing_py_modules.extend(self.rosetta.missing_py_modules())

        _LOGGER.info("Beginning environment check...")
        _LOGGER.info("Environment check complete!")

        missing: bool = False

        if missing_exes:
            missing = True
            _LOGGER.warning("The following executables are missing:")
            for me in sorted(missing_exes):
                _LOGGER.warning(f"      {me}")

        if missing_env_vars:
            missing = True
            _LOGGER.warning("The following environment variables are missing:")
            for mev in sorted(missing_env_vars):
                _LOGGER.warning(f"      {mev}")

        if missing_py_modules:
            missing = True
            _LOGGER.warning("The following python modules are missing:")
            for mpm in sorted(missing_py_modules):
                _LOGGER.warning(f"      {mpm}")

        if missing:
            _LOGGER.warning("Some elements are missing in environment. Not all functionality will be possible.")
        else:
            _LOGGER.info("All elements are available in environment!")

    def check_for_elements(self, keys: List[str]) -> Dict[str, bool]:
        """ TODO"""
        #TODO(CJ)
        pass
>>>>>>> fb5d60e1
<|MERGE_RESOLUTION|>--- conflicted
+++ resolved
@@ -21,12 +21,9 @@
 from .gaussian_interface import GaussianInterface
 from .moe_interface import MOEInterface
 from .multiwfn_interface import MultiwfnInterface
-<<<<<<< HEAD
-=======
 from .pymol_interface import PyMolInterface
 from .rosetta_interface import RosettaInterface
 from .pymol_interface import PyMolInterface
->>>>>>> fb5d60e1
 
 from enzy_htp._config import Config
 
@@ -42,14 +39,6 @@
         gaussian: Corresponds to instnce of GaussianInterface().
         moe: Corresponds to instance of MOEInterface().
         multiwfn: Corresponds to instance of MultiwfnInterface().
-<<<<<<< HEAD
-    """
-
-    def __init__(self, config: Config):
-        self.amber = AmberInterface(config._amber)
-        self.gaussian = GaussianInterface(config._gaussian)
-        self.multiwfn = MultiwfnInterface(config._multiwfn)
-=======
         pymol: Corresponds to instance of PyMolInteface().
         rosetta: Corresponds to instance of RosettaInterface().
     """
@@ -138,5 +127,4 @@
     def check_for_elements(self, keys: List[str]) -> Dict[str, bool]:
         """ TODO"""
         #TODO(CJ)
-        pass
->>>>>>> fb5d60e1
+        pass
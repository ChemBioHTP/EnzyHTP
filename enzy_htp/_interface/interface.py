--- conflicted
+++ resolved
@@ -21,12 +21,9 @@
 from .gaussian_interface import GaussianInterface
 from .moe_interface import MOEInterface
 from .multiwfn_interface import MultiwfnInterface
-<<<<<<< HEAD
 from .pymol_interface import PyMOLInterface
 from .rosetta_interface import RosettaInterface
-=======
 from .pymol_interface import PyMolInterface
->>>>>>> 1127d483
 
 from enzy_htp._config import Config
 
@@ -46,7 +43,6 @@
     """
 
     def __init__(self, config: Config):
-<<<<<<< HEAD
         self.amber = AmberInterface(self, config._amber)
         self.bcl = BCLInterface(self, config._bcl)
         self.gaussian = GaussianInterface(self, config._gaussian)
@@ -112,9 +108,3 @@
         """ TODO"""
         #TODO(CJ)
         pass
-=======
-        self.amber = AmberInterface(config._amber)
-        self.gaussian = GaussianInterface(config._gaussian)
-        self.multiwfn = MultiwfnInterface(config._multiwfn)
-        self.pymol = PyMolInterface(config._pymol)
->>>>>>> 1127d483

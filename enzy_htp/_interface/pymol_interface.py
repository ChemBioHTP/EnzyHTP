--- conflicted
+++ resolved
@@ -256,24 +256,14 @@
 
         pymol_session.cmd.get_wizard().apply()
 
-<<<<<<< HEAD
+
     def export_pdb(self, pymol_session: pymol2.PyMOL, pymol_obj_name: str, if_retain_order: bool = True, tag: str = None) -> str:
-=======
-    def export_pdb(self, pymol_obj_name: str, 
-                        pymol_session: pymol2.PyMOL,
-                        if_retain_order: bool = False,
-                        tag: str = None) -> str:
->>>>>>> 23bc516b
         """
         Saves a PyMOL object to a PDB file.
         Args:
             pymol_session: the target PyMOL session.
-<<<<<<< HEAD
             pymol_obj_name: the name of the target enzyme in PyMOL.
-            in_order: if the saving should keep the order of the atoms in the original object.
-=======
             if_retain_order: if the saving should keep the order of the atoms in the original object.
->>>>>>> 23bc516b
             tag: the name tag for the saved file.
         Returns:
             The path to the saved PDB file.
@@ -291,23 +281,15 @@
 
         return pymol_outfile_path
 
-<<<<<<< HEAD
-    def export_enzy_htp_stru(self,
-                             pymol_obj_name: str,
+    def export_enzy_htp_stru(self, 
                              pymol_session: pymol2.PyMOL,
-                             if_retain_order: bool = True,
-                             if_multichain: bool = False) -> Structure:
-=======
-
-    def export_enzy_htp_stru(self, pymol_obj_name: str,
-                            pymol_session: pymol2.PyMOL,
-                            if_retain_order: bool = False) -> Structure:
->>>>>>> 23bc516b
+                             pymol_obj_name: str,        
+                             if_retain_order: bool = False) -> Structure:
         """
         Saves a PyMOL object to a Structure object.
         Args:
+            pymol_session: the target PyMOL session.
             pymol_obj_name: the name of the target enzyme in PyMOL.
-            pymol_session: the target PyMOL session.
             if_retain_order: if the saving should keep the order of the atoms in the original object.
         Returns:
             A Structure object representing the target enzyme in PyMOL.
@@ -317,11 +299,6 @@
         res = sp.get_structure(pymol_outfile_path, allow_multichain_in_atom=True)
         fs.clean_temp_file_n_dir([pymol_outfile_path, eh_config["system.SCRATCH_DIR"]])
         return res
-
-<<<<<<< HEAD
-=======
-
->>>>>>> 23bc516b
     # == inter-session modular functions == (do not requires a session, will start and close one)
     # pass
 

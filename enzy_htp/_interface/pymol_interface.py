--- conflicted
+++ resolved
@@ -290,18 +290,11 @@
         
         return pymol_outfile_path
 
-<<<<<<< HEAD
 
     def export_enzy_htp_stru(self, pymol_obj_name: str,
                             pymol_session: pymol2.PyMOL,
                             if_retain_order: bool = False,
                             ordered_stru: Structure = None) -> Structure:
-=======
-    def export_enzy_htp_stru(self, 
-                             pymol_session: pymol2.PyMOL,
-                             pymol_obj_name: str,        
-                             if_retain_order: bool = False) -> Structure:
->>>>>>> 29071a4f
         """
         Saves a PyMOL object to a Structure object.
         Args:

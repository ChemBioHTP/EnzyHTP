--- conflicted
+++ resolved
@@ -280,15 +280,13 @@
         
         return pymol_outfile_path
 
-<<<<<<< HEAD
     def export_enzy_htp_stru(self, pymol_session: pymol2.PyMOL, pymol_obj_name: str, if_retain_order: bool = False) -> Structure:
-=======
+
 
     def export_enzy_htp_stru(self, pymol_obj_name: str,
                             pymol_session: pymol2.PyMOL,
                             if_retain_order: bool = False,
                             if_fix_naming: bool = False) -> Structure:
->>>>>>> 84353191
         """
         Saves a PyMOL object to a Structure object.
         Args:
@@ -312,8 +310,7 @@
         fs.clean_temp_file_n_dir([pymol_outfile_path, eh_config["system.SCRATCH_DIR"]])
         return res
 
-<<<<<<< HEAD
-=======
+
     def fix_pymol_naming(self, stru: Structure) -> None:
         """Fixes PyMOL's naming of atoms in-place using the PYMOL_TO_ATOM_MAPPER in pymol_config.py.
         Args:
@@ -328,8 +325,6 @@
                     if correct_name:
                         atom.name = correct_name
 
-    
->>>>>>> 84353191
     # == inter-session modular functions == (do not requires a session, will start and close one)
     # pass
 

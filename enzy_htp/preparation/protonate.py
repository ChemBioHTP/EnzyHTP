--- conflicted
+++ resolved
@@ -309,7 +309,7 @@
     fix atom label in {pdb_path} and write fixed to {out_path}
     use {ref_name_path} to maximumly keep original atom names and residue name (if provided)
     * this fix is based on all newly added atoms from pybel will be under original ones
-<<<<<<< HEAD
+    * i.e.: assume the original atoms is a subset of the final atoms and in its original order
 
     Args:
         pdb_path: Protonated PDB filepath with messed up atom names and residue names.
@@ -318,9 +318,6 @@
 
     Returns:
         None.
-=======
-    * i.e.: assume the original atoms is a subset of the final atoms and in its original order
->>>>>>> 938bee3d
     """
     if ref_name_path is not None:
         ref_atom_names = []

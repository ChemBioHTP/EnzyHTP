"""Defines an EnvironmentManager class that checks for applications and environment variables that enzy_htp needs. Also stores values for these variables 
and serves as interface for running external applications.

Author: Chris Jurich, <chris.jurich@vanderbilt.edu>
Date: 2022-02-12
"""
import os
import time
import shutil
import importlib
import logging
from pathlib import Path
from typing import List, Union
from subprocess import CompletedProcess, SubprocessError, run

from enzy_htp.core.general import get_localtime

from .logger import _LOGGER
from .exception import MissingEnvironmentElement


class EnvironmentManager:
    """Serves as general interface between module and the current computer environment (shell).
    Checks whether given applications and environment variables are set in the current environment.
    After check, stores names of executables.
    Serves as interface for running commands on system.


    Attributes:
            env_vars_: A list of strings containing environment variables to check for.
            py_modules_: A list of strings correspond to python modules to check for.
            executables_: a list of strings containing executables to check for.
            missing_env_vars_: A list of strings corresponding to environment variables that are missing.
            missing_py_modules_: A list of strings corresponding to python modules that are missing.
            missing_executables_: A list of strings corresponding to executables that are missing.
    """

    def __init__(self, **kwargs):
        """Initializes object, optionally with starting environment variables and executables."""
        self.env_vars_ = kwargs.get("env_vars", [])
        self.executables_ = kwargs.get("executables", [])
        self.py_modules_ = kwargs.get("py_modules", [])
        self.mapper = dict()
        self.missing_env_vars_ = []
        self.missing_py_modules_ = []
        self.missing_executables_ = []

    #region ==environment related==
    def add_executable(self, exe_name: str) -> None:
        """Adds the name of an executable to check for."""
        self.executables_.append(exe_name)

    def add_env_var(self, env_var: str) -> None:
        """Adds the name of an environment variable to check for."""
        self.env_vars_.append(env_var)

    def check_env_vars(self) -> None:
        """Checks which environment variables are defined, storing those which are not defined."""
        for env_var in self.env_vars_:
            if os.getenv(env_var) is None:
                self.missing_env_vars_.append(env_var)

    def __exe_exists(self, exe_name: str) -> bool:
        """Helper method that checks if executable exists in current environment."""
        full_path = os.path.expandvars(exe_name)
        if Path(full_path).exists():
            return True
        return shutil.which(exe_name) is not None

    def check_executables(self) -> None:
        """Checks which executables are available in the system, storing paths to those which exist or noting if they are not found."""
        for exe in self.executables_:
            if not self.__exe_exists(exe):
                self.missing_executables_.append(exe)
                continue

            fpath = os.path.expandvars(exe)
            if Path(fpath).exists():
                self.mapper[exe] = fpath
            else:
                self.mapper[exe] = shutil.which(exe)

    def check_python_modules(self) -> None:
        """Checks which python modules are availabe in the system, storing those that are missing."""
        for pm in self.py_modules_:
            try:
                _ = importlib.import_module(pm)
            except ModuleNotFoundError:
                self.missing_py_modules_.append(pm)

    def display_missing(self) -> None:
        """Displays a list of missing environment variables and exectuables to the logger. Should be called after .check_environment() and .check_env_vars()."""
        if not self.is_missing():
            _LOGGER.info("Environment has all required elements!")
            return
        _LOGGER.warning("Environment is missing some required elements...")

        if len(self.missing_executables_):
            _LOGGER.warning("\tMissing excecutables:")
            for me in self.missing_executables_:
                _LOGGER.warning(f"\t\t{me}")

        if len(self.missing_env_vars_):
            _LOGGER.warning("\tMissing environment variables:")
            for mev in self.missing_env_vars_:
                _LOGGER.warning(f"\t\t{mev}")

    def check_environment(self) -> None:
        """Preferred client method for validating environment. Performs checks and logs output."""

        self.check_env_vars()
        self.check_executables()
        self.check_python_modules()

    def reset(self) -> None:
        """Resets internal lists of env vars and executables."""
        self.executables_ = []
        self.missing_executables_ = []
        self.env_vars_ = []
        self.missing_env_vars_ = []

    def is_missing(self) -> bool:
        """Checks if any executables or environment variables are missing."""
        return len(self.missing_executables_) or len(self.missing_env_vars_) or len(self.missing_py_modules_)

    def missing_executables(self) -> List[str]:
        """Getter for the missing executables in the environment."""
        return self.missing_executables_

    def missing_env_vars(self) -> List[str]:
        """Getter for the missing environment variables in the environment."""
        return self.missing_env_vars_

    def missing_py_modules(self) -> List[str]:
        """ """
        return self.missing_py_modules_
    #endregion

    #region ==shell command==
    def run_command(self,
                    exe: str,
                    args: Union[str, List[str]],
                    try_time: int = 1,
                    wait_time: float = 3.0,
                    timeout: Union[None, float] = None,
                    stdout_return_only: bool = False,
<<<<<<< HEAD
                    quiet_fail:bool = False
                    ) -> Union[CompletedProcess, str]:
=======
                    log_level: str = "info",) -> Union[CompletedProcess, str]:
>>>>>>> 47957ec2
        """Interface to run a command with the exectuables specified by exe as well as a list of arguments.
        Args:
            exe:
                the target exectuables of runnnig.
                !NOTE! Need to register in the corresponding config.required_executables() first.
            args:
                the arguments used for the command. str or list of str
            try_time:
                how many time this command will try if fail with SubprocessExceptions.
                This is useful when the command is run on a HPC which have time-dependent unrepeatable error.
            wait_time:
                the time interval between each retry (used when retry_num > 1)
                (Unit: s)
            timeout:
                how long the command is allowed to run.
                (do not set this if the command is supposed to take long like "pmemd",
                use this when the command is supposed to be fast like "squeue" but may take long time if there
                are some unrepeatable error thus allow taking next retry earlier.)
                (Unit: s)
<<<<<<< HEAD
            quiet_fail:
                #TODO(CJ)
=======
            log_level: the logging level that non-error/warning loggings in this function goes to.
>>>>>>> 47957ec2

        Returns:
            return the CompletedProcess object

        Raises:
            MissingEnvironmentElement
            SystemExit
            """
        # init
        log_level = getattr(logging, log_level.upper(), None)
        if not log_level:
            _LOGGER.error(f"log_level ({log_level}) not supported")

        if isinstance(args, list):
            args = " ".join(args)
        cmd = f"{self.mapper.get(exe,exe)} {args}"

        # handle missing exe
        if exe in self.missing_executables_ or not self.__exe_exists(exe):
            _LOGGER.error(f"This environment is missing '{exe}' and cannot run the command '{cmd}'")
            raise MissingEnvironmentElement
        if exe not in self.mapper:
            _LOGGER.warning(f"(dev-only) Using unregistered executable: '{exe}'")
            _LOGGER.warning(f"    Please add it to corresponding config.required_executables if this is a long-term use")

        # run the command
        _LOGGER.log(log_level, f"Running command: `{cmd}`...") # TODO may provide an option for higher level
        for i in range(try_time):
            try:
                this_run = run(cmd, timeout=timeout, check=True, text=True, shell=True, capture_output=True)
                _LOGGER.debug("Command finished!")
            except SubprocessError as e:
                this_error = e
                _LOGGER.warning(f"Error running {cmd}: {repr(e)}")
                if not quiet_fail:
                    _LOGGER.warning(f"    stderr: {str(e.stderr).strip()}")
                    _LOGGER.warning(f"    stdout: {str(e.stdout).strip()}")
                if try_time > 1:
                    _LOGGER.warning(f"trying again... ({i+1}/{try_time})")
            else:  # untill there's no error
                _LOGGER.log(log_level, f"finished `{cmd}` after {i+1} tries @{get_localtime()}")
                if stdout_return_only:
                    return str(this_run.stdout).strip()
                else:
                    return this_run
            # wait before next try
            time.sleep(wait_time)

        # exceed the try time
        _LOGGER.error(f"Failed running `{cmd}` after {try_time} tries @{get_localtime()}")
        raise this_error

    #endregion

    def __getattr__(self, key: str) -> str:
        """Allows accession into acquired executables."""
        if key not in self.mapper and key in self.executables_:
            _LOGGER.error(
                f"Executable '{key}' is in list of executables to check but has not been searched for yet. Call .check_environment() first. Exiting..."
            )
            exit(1)
        return self.mapper[key]<|MERGE_RESOLUTION|>--- conflicted
+++ resolved
@@ -144,12 +144,8 @@
                     wait_time: float = 3.0,
                     timeout: Union[None, float] = None,
                     stdout_return_only: bool = False,
-<<<<<<< HEAD
                     quiet_fail:bool = False
-                    ) -> Union[CompletedProcess, str]:
-=======
                     log_level: str = "info",) -> Union[CompletedProcess, str]:
->>>>>>> 47957ec2
         """Interface to run a command with the exectuables specified by exe as well as a list of arguments.
         Args:
             exe:
@@ -169,12 +165,9 @@
                 use this when the command is supposed to be fast like "squeue" but may take long time if there
                 are some unrepeatable error thus allow taking next retry earlier.)
                 (Unit: s)
-<<<<<<< HEAD
             quiet_fail:
                 #TODO(CJ)
-=======
             log_level: the logging level that non-error/warning loggings in this function goes to.
->>>>>>> 47957ec2
 
         Returns:
             return the CompletedProcess object

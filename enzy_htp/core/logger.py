"""Defines a logger format using the python logging module. Also creates a singleton _LOGGER for use throughout the module.

Author: Chris Jurich, <chris.jurich@vanderbilt.edu>
Date: 2022-03-19
"""
import os
import logging
import colorlog


def init_logger(
    dunder_name: str,
    log_outfile: str = None,
    testing_mode: bool = False,
    start: bool = False,
) -> logging.Logger:
    """Function for creating the formatted logger. Taken from https://github.com/jyesselm/dreem/dreem/logger.py."""
    log_format = ("[%(asctime)s " "%(name)s " "%(funcName)s] " "%(levelname)s " "%(message)s")

    bold_seq = "\033[1m"
    colorlog_format = f"{bold_seq}" "%(log_color)s" f"{log_format}"
    logger = logging.getLogger(dunder_name)
    # colorlog.basicConfig(format=colorlog_format, datefmt="%H:%M")
    handler = colorlog.StreamHandler()
    handler.setFormatter(
        colorlog.ColoredFormatter(
            colorlog_format,
            datefmt="%H:%M",
            reset=True,
            log_colors={
                "DEBUG": "cyan",
                "WARNING": "yellow",
                "ERROR": "red",
                "CRITICAL": "red,bg_white",
            },
        ))

    logger.addHandler(handler)

    if log_outfile is not None:
        if start:
            if os.path.isfile(log_outfile):
                os.remove(log_outfile)
        fileHandler = logging.FileHandler(log_outfile)
        fileHandler.setFormatter(logging.Formatter(log_format))
        logger.addHandler(fileHandler)

    if testing_mode:
        logger.setLevel(logging.DEBUG)
    else:
        logger.setLevel(logging.INFO)

    return logger


_LOGGER = init_logger("EnzyHTP", None, start=True)
"""Singleton logging object to log to throught enzy_htp."""
<<<<<<< HEAD

def get_eh_logging_level() -> int:
    """Lazy determination of the logging level of the EnzyHTP _LOGGER."""
    return _LOGGER.getEffectiveLevel()
=======
_LOGGER.propagate = False # want to make sure EnzyHTP logger is not affected by root logger
>>>>>>> 0087f855
<|MERGE_RESOLUTION|>--- conflicted
+++ resolved
@@ -55,11 +55,8 @@
 
 _LOGGER = init_logger("EnzyHTP", None, start=True)
 """Singleton logging object to log to throught enzy_htp."""
-<<<<<<< HEAD
+_LOGGER.propagate = False # want to make sure EnzyHTP logger is not affected by root logger
 
 def get_eh_logging_level() -> int:
     """Lazy determination of the logging level of the EnzyHTP _LOGGER."""
-    return _LOGGER.getEffectiveLevel()
-=======
-_LOGGER.propagate = False # want to make sure EnzyHTP logger is not affected by root logger
->>>>>>> 0087f855
+    return _LOGGER.getEffectiveLevel()
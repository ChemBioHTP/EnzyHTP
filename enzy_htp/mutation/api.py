"""Define functions for mutate Structure(). 
Science API:
    +mutate_stru()
    +assign_mutant()

Mutation is carried out by an underlying engine and the supported engines currently include:
    + Amber/tleap
    + PyMOL
    + Rosetta

The function naming format in the module:
    Engine/Method:      {(sub_)science_api}_with_{engine/method}

Author: Qianzhen (QZ) Shao <shaoqz@icloud.com>
Date: 2022-10-24
"""
#TODO(CJ): if its "in-place" it shouldnt return anything
import copy
from pathlib import Path
from typing import Any, Dict, List, Tuple, Union

import numpy as np

import enzy_htp.chemical as chem
from enzy_htp.core.logger import _LOGGER
from enzy_htp.core import file_system as fs
from enzy_htp import config
from enzy_htp.structure import Structure, PDBParser
import enzy_htp.structure.structure_operation as stru_oper
from enzy_htp import interface
from .mutation import (Mutation, check_repeat_mutation, get_mutant_name_tag, remove_repeat_mutation)
from .mutation_pattern import decode_mutation_pattern
from enzy_htp._interface.pymol_interface import OpenPyMolSession


def assign_mutant(
    stru: Structure,
    pattern: str,
    chain_sync_list: List[tuple] = None,
    chain_index_mapper: Dict[str, int] = None,
    random_state: int = 100,
    if_check: bool = True,
) -> List[List[Mutation]]:
    """
    This science API assigns mutants targeted in the study.
    decode the user assigned {pattern} based on the {stru} and get a list of mutants defined by
    a list of mutation objects each.

    Args:
        stru: the target structure
        pattern: the pattern that defines the mutation (see syntax below)
        chain_sync_list: a list like [(A,C),(B,D)] to indicate homo-chains in enzyme ploymer
            (like dimer). Mutations will be **copied** to the correponding homo-chains as it
            is maybe experimentally impossible to only do mutations on one chain of a homo-dimer
            enzyme.
        random_state: The int() seed for the random number generator. Default value is 100.
        (temp)
        chain_index_mapper: TODO(qz): add biopython pairwise2.align.globalxx
            A temp solution for cases that residue index in each chain is not aligned. (e.g.:
            for a pair of homo-dimer below:
            "A": ABCDEFG (start from 7)
            "B": BCDEFGH (start from 14)
            the chain_sync_mapper should be {"A":0, "B":6} and index conversion is done by
            A_res_idx - 0 + 6 = B_res_idx)
        if_check: if or not checking if each mutation is valid. (This could be pretty slow if
            the mutant is >10^7 level)
    Raises:
        enzy_htp.core.exception.InvalidMutationPatternSyntax
    Return:
        a list of mutants defined each by a list of mutation objects.
        *!NOTE!: this function generates WT as [] instead of a Mutation()
                 unless directly indication. Act accordingly.

    *Pattern Syntax:*
        "mutant_1,mutant_2,mutant_3,..."
        The top layer of the mutation_pattern specify mutants with comma seperated patterns
        In the pattern of each mutant, there could be more than one sections, but if multiple
        sections are used, {} is needed to group those sections.
        "{section_a1,section_a2,section_a3},{section_b1,section_b2,section_b3},..."
        Each section can be one of the format below:
        1. direct indication                    : XA###Y
        2. random M, N-point mutation in a set  : r:N[mutation_esm_patterns]*M
                                                  or r:NR[mutation_esm_patterns]*MR
                                                  (N and M are int,
                                                  R stands for allowing repeating mutations in randomization)
        3. all mutation in a set: a             : a:[mutation_esm_patterns]
                                                  or a:M[mutation_esm_patterns]
                                                  (M stands for force mutate each position so that
                                                  no mutation on any position is not allowed)

        The mutation_esm_patterns is seperated by comma and each describes 2 things:
        1. position_pattern: a set of positions
                            (check selection syntax in .mutation_pattern.position_pattern)
                            NOTE: all non polypeptide part are filtered out.
        2. target_aa_pattern: a set of target mutations apply to all positions in the current set
                            (check syntax in .mutation_pattern.target_aa_pattern)
        The two pattern are seperated by ":" and a mutation_esm_patterns looks like:
        "position_pattern_0:target_aa_pattern_0, ..."

        *In 2&3 the pattern may indicate a mutant collection, if more than one mutant collection
        are indicated in the same {}, all combination of them is considered.

        Overall an example of pattern will be:
        "{RA154W, DA11G}, r:2[resi 289 around 4 and not resi 36:larger, proj(id 1000, id 2023, positive, 10):more_negative_charge]*100"
        * here proj() is a hypothetical selection function

    Details:
        Which mutations should we study is a non-trivial question. Mutations could be assigned
    from a database or a site-saturation requirement. It reflexs the scientific question defined
    Assigning the mutation requires converting chemical/structural language to strict mutation
    definitions. Some fast calculations can also be done during the selection of mutations. (e.g.:
    calculating residues aligned with the projection line of the reacting bond [ref])
        There are no existing software besides EnzyHTP addressing this challenge.
        A language that helps user to assign mutations is defined above.
    """
    # decode the pattern
    np.random.seed(random_state)  # this changes globaly
    mutants = decode_mutation_pattern(stru, pattern)
    # sync over polymers
    if chain_sync_list:
        mutants = sync_mutation_over_chains(mutants, chain_sync_list, chain_index_mapper)
    # san check of the mutation_flagss
    if if_check:
        for mutant in mutants:
            for mutation in mutant:
                assert mutation.is_valid_mutation(stru)
    return mutants


def sync_mutation_over_chains(mutants: List[List[Mutation]],
                              chain_sync_list: List[Tuple[str]],
                              chain_index_mapper: Dict[str, int] = None) -> List[List[Mutation]]:
    """synchronize mutations of each mutant in {mutants} to correponding chains. Return a copy
    of mutants with addition mutations in each mutant.
    Args:
        mutants: 
            a list of target mutant
        chain_sync_list: 
            a list like [(A,C),(B,D)] to indicate homo-chains in enzyme ploymer
            (like dimer). Mutations will be **copied** to the correponding homo-chains as it
            is maybe experimentally impossible to only do mutations on one chain of a homo-dimer
            enzyme.
        chain_index_mapper: TODO(qz): add biopython pairwise2.align.globalxx
            A temp solution for cases that residue index in each chain is not aligned. (e.g.:
            for a pair of homo-dimer below:
            "A": ABCDEFG (start from 7)
            "B": BCDEFGH (start from 14)
            the chain_sync_mapper should be {"A":0, "B":6} and index conversion is done by
            A_res_idx - 0 + 6 = B_res_idx)

    Return:
        copy of the modified {mutants}

    Example:
        sync_mutation_over_chains([[mut_A1, mut_A2], [mut_B1]], chain_sync_list = ["A","B"])
        >>> [[mut_A1, mut_A2, mut_B1, mut_B2], [mut_B3, mut_A3]]
    """
    result = []
    if not chain_index_mapper:
        chain_index_mapper = {}
    mutants_copy = copy.deepcopy(mutants)
    for mutant in mutants_copy:
        new_mutant = []
        for mut in mutant:
            # 1. have the original mutation
            new_mutant.append(mut)
            # 2. check if the mutation needs sync
            orig_chain_id = mut.chain_id
            for chain_sync_group in chain_sync_list:
                if orig_chain_id in chain_sync_group:
                    sync_targets = filter(lambda x: x != orig_chain_id, chain_sync_group)
                    for sync_target in sync_targets:
                        new_res_idx = mut.res_idx - chain_index_mapper.get(orig_chain_id, 0) + chain_index_mapper.get(sync_target, 0)
                        new_mut = mut.changed_clone(chain_id=sync_target, res_idx=new_res_idx)
                        # TODO(qz): this does not work in most of the cases.
                        # The index of the corresponding residue needs to be find by *pair-wise align* of the target and origin sequence and
                        # get the same aligned index.
                        new_mutant.append(new_mut)
                    break  # one chain id can only be in one group
        result.append(list(set(new_mutant)))
    return result


def mutate_stru(stru: Structure,
                mutant: List[Mutation],
                engine: str = "tleap_min",
                in_place: bool = False,
                if_check_mutant_stru: bool = True,
                checker_config: Dict[str, Dict[str, Any]] = None,
                **kwargs) -> Structure:
    """
    This science API solves the problem of protein structural prediction upon mutation.
    It means to determine which mutation to address and determine the structure of the
    mutant of the source protein caused by residue substitution, deletion, and insertion.
    (see also: structure_prediction module for an alternative solution)
    Args:
        stru:
            the target structure
        mutation_list:
            a target list of mutation objects. (normally generated by the assign_mutant
            function. Generally dont recommand generating them manually)
        engine:
            the engine (method) used for determine the mutated structure
                (current available keywords):
                tleap_min
                pymol
                rosetta
                # TODO may need to add more arg when deletion and insertion are supported
                # (e.g.: engine_del, engine_ins)
        in_place:
            if change the structure in-place and return the reference
            False means return a changed structure_obj and keep the original object
            intact
            (default is False since wild-type structure is expected to also available
            in many applications)
        if_check_mutant_stru:
            Support turning the mutant structure check off. (on by default)
        checker_config:
            Config which checkers to use and their corresponding kwargs.
            {'checker_name':{'keyword':value, ...}, ...}
            (by default apply all checker)
    Raises:
        enzy_htp.core.exception.UnsupportedMethod if the supplied engine is not supported.
    Returns:
        the reference/copy of the changed structure (depends on the in_place value)

    Details:
        Unlike predicting the whole protein structure from sequence and smiles, mutating a
    structure from a reference structure involves only changes on a limit number of residues
    and perturbation of the rest of the structure (especially ligand binding, protonation state etc.)
    As a result, it can be solved using more efficient methods and predicting the whole structure
    from sketch. Note that the accuracy of the resulting structure varies base on the need. If followed
    by MD, the structure only needs to be good starting point of MD.
        There are 3 types of mutations in protein sequence: substitution, deletion, and insertion.
        Substitution is the most common type of the mutation. In this case, only the side-chain is
    replaced by another type of the side-chain. And determining the conformation of the new side-chain
    is the main challenge. It also relates to side-chain conformation prediction in the field of
    structural prediction.
        Deletion and insertion involve backbone changes.

    Avaible strageties:
    Substitution:
        Direct replacement of the side-chain:
        - tleap_min (https://pubs.acs.org/doi/full/10.1021/acs.jcim.1c01424)
            The most simple way to get a mutant structure. It 1. place the new side-chain using a
            constant conformation (relative to backbone) and 2. relax the crude mutant structure using
            MM minimization.

            Consider limited change of other side chains in MM minimization
            Not consider backbone change

            * This method particularly has problem when mutating a small residue to a larger one. In this
            case, collision may appears in the mutated structure and the MM minimization is responsible
            for resolving it. But in extreme cases, there are unresolvable collision such as the carbon
            chain is trapped in a phenyl ring. And currently we don't have a method to detect such trapping.
            The method is only used as a place holder for 1st version EnzyHTP. We have encounter any problem
            brought by the accuracy of the mutation when using this method in workflows but users should be
            cautious with it and consider it a potential source of absured results.
        
        Side-chain rotamer library:
        (most used in the field)
        - SCWRL4 (http://dunbrack.fccc.edu/lab/scwrl)
            Not consider other side-chain change
            Not consider backbone change
        - PyMol (https://github.com/schrodinger/pymol-open-source)
            Not consider other side-chain change
            Not consider backbone change
        - Phyre2
            Consider other side-chain change
            Not consider backbone change
            * seems having a derived pipeline Missense3D addressing the challenge (https://www.sciencedirect.com/science/article/pii/S0022283619302037?via%3Dihub#s0050)
            * related discussion in its website (http://www.sbg.bio.ic.ac.uk/phyre2/html/help.cgi?id=help/faq)

        Machine learning methods:
        - Packpred (http://cospi.iiserpune.ac.in/packpred/, https://www.frontiersin.org/articles/10.3389/fmolb.2021.646288/full, https://github.com/kuanpern/PackPred)
          * find a summary of the missence mutation in the intro of the paper
            Unknown

        MCMC search globally in side-chains:
        - Modeller
            Fully consider other side-chain change
            Not consider backbone change
        - SWISSMODEL
            Fully consider other side-chain change
            Not consider backbone change
        - Rosetta
            (TODO)

    Insertion/Deletion:
        - Phyre4
            see http://www.sbg.bio.ic.ac.uk/phyre2/html/help.cgi?id=help/faq
            works mainly <5 AA change
    """
    # deal with repeating mutation
    if check_repeat_mutation(mutant):
        _LOGGER.warning(f"Detected repeating mutation in mutant: {mutant}. Only use the last one.")
        mutant = remove_repeat_mutation(mutant, keep="last")
    # apply the mutation
    mutator = MUTATE_STRU_ENGINE[engine]
    mutant_stru = mutator(stru, mutant, in_place, **kwargs)
    # check for valid structure
    if if_check_mutant_stru:
        check_mutant_stru(mutant_stru, mutant, checker_config)
    return mutant_stru


def mutate_stru_with_tleap(
    stru: Structure,
    mutant: List[Mutation],
    in_place: bool = False,
    # tleap_specifics_below
    int_leapin_pdb_path: Union[str, None] = None,
    int_leapout_pdb_path: Union[str, None] = None,
) -> Structure:
    """mutate the {stru} to its {mutant} structure using tleap
    from AmberMD package.
    Args:
        stru: the 'WT' structure
        mutant: a list of Mutation() which describes a mutant to the 'WT'
        in_place: if make the changes to the structure in-place
        int_pdb_path: temp file path for PDB of {stru}, which original side chain
            atoms are deleted and original residue name changed.
        int_leap_pdb_path: temp file path for tleap generated mutant PDB"""

    sp = PDBParser()
    # san check
    for mut in mutant:
        if not isinstance(mut, Mutation):
            _LOGGER.error(f"mutant takes only a list of Mutation(). Current mutant is: {mutant}")
            raise TypeError

    # get name tag for the mutant
    name_tag = get_mutant_name_tag(mutant)

    # manage temp file paths
    temp_path_list = []
    if int_leapin_pdb_path is None:
        fs.safe_mkdir(config["system.SCRATCH_DIR"])
        int_leapin_pdb_path = fs.get_valid_temp_name(f"{config['system.SCRATCH_DIR']}/mutate_stru_with_tleap_input{name_tag}.pdb")
        temp_path_list.append(int_leapin_pdb_path)

    if int_leapout_pdb_path is None:
        fs.safe_mkdir(config["system.SCRATCH_DIR"])
        int_leapout_pdb_path = fs.get_valid_temp_name(f"{config['system.SCRATCH_DIR']}/mutate_stru_with_tleap_output{name_tag}.pdb")
        temp_path_list.append(int_leapout_pdb_path)

    # 1. make side-chain deleted & name mutated PDB
    stru_cpy = copy.deepcopy(stru)
    for mut in mutant:
        target_res = stru_cpy.find_residue_with_key(mut.get_position_key())
        stru_oper.remove_side_chain_mutating_atom(target_res, mut.target)  # remove atom
        target_res.name = mut.target  # change name
    with open(int_leapin_pdb_path, "w") as of:
        of.write(sp.get_file_str(stru_cpy))

    # 2. run leap on it
    amber_int = interface.amber
    amber_int.tleap_clean_up_stru(int_leapin_pdb_path, int_leapout_pdb_path)

    # 3. update residue
    tleap_mutant_stru = sp.get_structure(int_leapout_pdb_path)
    stru_oper.update_residues(stru_cpy, tleap_mutant_stru)

    # clean up temp files
    fs.clean_temp_file_n_dir(temp_path_list)

    if in_place:
        stru_oper.update_residues(stru, stru_cpy)
        return stru

    return stru_cpy


def mutate_stru_with_pymol(
    stru: Structure,
    mutant: List[Mutation],
    in_place: bool = False,
) -> Structure:
    """mutate the {stru} to its {mutant} structure using PyMOL.
    Args:
        stru: the 'WT' structure
        mutant: a list of Mutation() which describes a mutant to the 'WT'
        in_place: if make the changes to the structure in-place 
    Returns:
        The mutated structure.
    """

    # san check
    for mut in mutant:
        if not isinstance(mut, Mutation):
            _LOGGER.error(f"mutant takes only a list of Mutation(). Current mutant is: {mutant}")
            raise TypeError

    stru_cpy = copy.deepcopy(stru)

    # 1. load stru into pymol
    pi = interface.pymol
    with OpenPyMolSession(pi) as pms:
        pymol_obj_name = pi.load_enzy_htp_stru(stru=stru_cpy, session=pms)[0]
        # 2. loop through mutants and apply each one
        for mut in mutant:
            pi.point_mutate(pos_key=mut.get_position_key(), target=mut.get_target(), 
                            pymol_obj_name=pymol_obj_name, pymol_session=pms)
        # 3. save to a structure.
        pymol_mutant_stru = pi.export_enzy_htp_stru(pymol_obj_name, pms, if_fix_naming=True)
        stru_oper.align_atom_order_in_each_residue(pymol_mutant_stru, stru_cpy)
        
    # 4. update residues
    stru_oper.update_residues(stru_cpy, pymol_mutant_stru)
    
    if in_place:
        stru_oper.update_residues(stru, stru_cpy)
        return stru

    return stru_cpy


def mutate_stru_with_rosetta(stru: Structure, mutant: List[Mutation], in_place: bool = False, **kwargs) -> Union[Structure, None]:
    """Applies mutations to a function using the Rosetta engine. 

    Args:
        stru: the 'WT' structure
        mutant: a list of Mutation() which describes a mutant to the 'WT'
        in_place: if make the changes to the structure in-place 
    Returns:
        The mutated structure. May be nothing.
    """

    # san check
    elements: List[Dict] = list()
    for midx, mut in enumerate(mutant):
        if not isinstance(mut, Mutation):
            _LOGGER.error(f"mutant takes only a list of Mutation(). Current mutant is: {mutant}")
            raise TypeError

        target = mut.target
        if len(target) != 3:
            target = chem.convert_to_canonical_three_letter(target)

        #TODO(CJ): remap the residue index here
        elements.extend([
            {
                'parent': 'RESIDUE_SELECTORS',
                'tag': 'Index',
                'name': f"residue{midx+1}",
                'resnums': str(mut.res_idx)
            },
            {
                'parent': 'MOVERS',
                'tag': 'MutateResidue',
                'name': f'mutate{midx+1}',
                'residue_selector': f"residue{midx+1}",
                'new_res': target
            },
            {
                'parent': 'PROTOCOLS',
                'tag': 'Add',
                'mover_name': f'mutate{midx+1}'
            },
        ])

    #stru_cpy = copy.deepcopy(stru)

    if_retain_order = True
    #TODO(CJ): need to remap the residue names at some point
    #TODO(CJ): use the scratch_dir
    parser = PDBParser()
    stru_content: str = parser.get_file_str(stru)
    temp_file: str = '__mut_temp.pdb'
    fs.write_lines(temp_file, stru_content.splitlines())

    xml_file: str = f"{Path(temp_file).parent}/__temp.xml"
    fs.safe_rm(xml_file)
    interface.rosetta.write_script(xml_file, elements)

    opts: List[str] = ['-parser:protocol', xml_file, '-in:file:s', temp_file, '-overwrite']

    opts.extend(kwargs.get('extra_flags', []))

    temp_path = Path(temp_file)
    expected_mutant: str = temp_path.parent / f"{temp_path.stem}_0001.pdb"
    score_sc: str = str(temp_path.parent / "score.sc")
    fs.safe_rm(expected_mutant)
    interface.rosetta.run_rosetta_scripts(opts)

    fs.check_file_exists(expected_mutant)
    expected_mutant = str(expected_mutant)
    fs.safe_rm(xml_file)
    fs.safe_rm(temp_file)
    fs.safe_rm(score_sc)
    #fs.safe_rm( expected_mutant )

    if in_place:
        stru_cpy = parser.get_structure(expected_mutant)
        fs.safe_rm(expected_mutant)
        stru_oper.update_residues(stru, stru_cpy)
        return
    else:
        stru_cpy = copy.deepcopy(stru)
        rosetta_stru = parser.get_structure(expected_mutant)
        fs.safe_rm(expected_mutant)
        stru_oper.update_residues(stru_cpy, rosetta_stru)
        return stru_cpy
    #TODO(CJ): do it this way
    stru_oper.update_residues(stru_cpy, pymol_mutant_stru)

    if in_place:
        stru_oper.update_residues(stru, stru_cpy)
        return stru

    return stru_cpy


def check_mutant_stru(mutant_stru: Structure, mutant: List[Mutation], checker_config: Dict[str, Dict[str, Any]] = None):
    """check the generated mutant stru with following options:
        topology: rings in structure should not be circling on bonds.

    Args:
        mutant_stru:
            the target mutant structure for checking.
        mutant:
            the mutations
        checker_config:
            the selected checker functions and keyword argument mapper of
            each checker function.
            Example:
            {
            'checker_name' : {
                'kwarg1' : value1,
                ...,
                },
            ...,}

    Raises:
        BadMutantStructure"""
    # default: apply all checker
    if checker_config is None:
        checker_config = {
            "topology": {},
        }

    for checker, kwargs in checker_config.items():
        _LOGGER.debug(f"Checking {checker}...")
        MUTANT_STRU_ERROR_CHECKER[checker](mutant_stru, mutant, **kwargs)


<<<<<<< HEAD
def mutate_stru_with_rosetta(
    stru: Structure,
    mutant: List[Mutation],
    in_place: bool = False,
) -> Union[Structure, None]:
    """Applies mutations to a function using the Rosetta engine. 
    Args:
        stru: the 'WT' structure
        mutant: a list of Mutation() which describes a mutant to the 'WT'
        in_place: if make the changes to the structure in-place 
    Returns:
        The mutated structure. May be nothing.
    """

    # san check
    for mut in mutant:
        if not isinstance(mut, Mutation):
            _LOGGER.error(f"mutant takes only a list of Mutation(). Current mutant is: {mutant}")
            raise TypeError

    stru_cpy = copy.deepcopy(stru)

    if_retain_order = True
    exit(1)
    # if structure is multichain, set retain_order to false and raise a flag to mark multichain structure
    # for further treatment


#    if stru_cpy.num_chains > 2:
#        if_multichain = True
#        if_retain_order = False
#    else:
#        if_multichain = False
#
#    # 1. load stru into pymol
#    pi = interface.pymol
#    with OpenPyMolSession(pi) as pms:
#        pymol_obj_name = pi.load_enzy_htp_stru(stru_cpy, pymol_session=pms)[0]
#        # 2. loop through mutants and apply each one
#        for mut in mutant:
#            pi.point_mutate(mut.get_position_key(), mut.get_target(), pymol_obj_name, pms)
#        # 3. save to a structure.
#        pymol_mutant_stru = pi.export_enzy_htp_stru(pymol_obj_name, pms,
#                                                    if_retain_order=if_retain_order, if_multichain=if_multichain)
#
#    # 4. update residues
#    stru_oper.update_residues(stru_cpy, pymol_mutant_stru)
#
#    if in_place:
#        stru_oper.update_residues(stru, stru_cpy)
#        return stru
#
#    return stru_cpy


MUTATE_STRU_ENGINE = {"tleap_min": mutate_stru_with_tleap, "pymol": mutate_stru_with_pymol, "rosetta": mutate_stru_with_rosetta}
"""engines for mutate_stru()"""


=======
>>>>>>> 0087f855
def check_mutation_topology_error(stru: Structure, mutant: List[Mutation]):
    """check {stru} for topology error. (check for only the mutated residue)
    i.e.: rings in structure should not be circling on other bonds.
    An example of this error is in https://github.com/ChemBioHTP/EnzyHTP/issues/110"""
    for mut in mutant:
        res_key = mut.get_position_key()
        stru_oper.check_res_topology_error(stru, res_key)


MUTANT_STRU_ERROR_CHECKER = {"topology": check_mutation_topology_error}
"""checkers for check_mutant_stru()"""<|MERGE_RESOLUTION|>--- conflicted
+++ resolved
@@ -511,6 +511,10 @@
     return stru_cpy
 
 
+MUTATE_STRU_ENGINE = {"tleap_min": mutate_stru_with_tleap, "pymol": mutate_stru_with_pymol, "rosetta": mutate_stru_with_rosetta}
+"""engines for mutate_stru()"""
+
+
 def check_mutant_stru(mutant_stru: Structure, mutant: List[Mutation], checker_config: Dict[str, Dict[str, Any]] = None):
     """check the generated mutant stru with following options:
         topology: rings in structure should not be circling on bonds.
@@ -544,68 +548,6 @@
         MUTANT_STRU_ERROR_CHECKER[checker](mutant_stru, mutant, **kwargs)
 
 
-<<<<<<< HEAD
-def mutate_stru_with_rosetta(
-    stru: Structure,
-    mutant: List[Mutation],
-    in_place: bool = False,
-) -> Union[Structure, None]:
-    """Applies mutations to a function using the Rosetta engine. 
-    Args:
-        stru: the 'WT' structure
-        mutant: a list of Mutation() which describes a mutant to the 'WT'
-        in_place: if make the changes to the structure in-place 
-    Returns:
-        The mutated structure. May be nothing.
-    """
-
-    # san check
-    for mut in mutant:
-        if not isinstance(mut, Mutation):
-            _LOGGER.error(f"mutant takes only a list of Mutation(). Current mutant is: {mutant}")
-            raise TypeError
-
-    stru_cpy = copy.deepcopy(stru)
-
-    if_retain_order = True
-    exit(1)
-    # if structure is multichain, set retain_order to false and raise a flag to mark multichain structure
-    # for further treatment
-
-
-#    if stru_cpy.num_chains > 2:
-#        if_multichain = True
-#        if_retain_order = False
-#    else:
-#        if_multichain = False
-#
-#    # 1. load stru into pymol
-#    pi = interface.pymol
-#    with OpenPyMolSession(pi) as pms:
-#        pymol_obj_name = pi.load_enzy_htp_stru(stru_cpy, pymol_session=pms)[0]
-#        # 2. loop through mutants and apply each one
-#        for mut in mutant:
-#            pi.point_mutate(mut.get_position_key(), mut.get_target(), pymol_obj_name, pms)
-#        # 3. save to a structure.
-#        pymol_mutant_stru = pi.export_enzy_htp_stru(pymol_obj_name, pms,
-#                                                    if_retain_order=if_retain_order, if_multichain=if_multichain)
-#
-#    # 4. update residues
-#    stru_oper.update_residues(stru_cpy, pymol_mutant_stru)
-#
-#    if in_place:
-#        stru_oper.update_residues(stru, stru_cpy)
-#        return stru
-#
-#    return stru_cpy
-
-
-MUTATE_STRU_ENGINE = {"tleap_min": mutate_stru_with_tleap, "pymol": mutate_stru_with_pymol, "rosetta": mutate_stru_with_rosetta}
-"""engines for mutate_stru()"""
-
-
-=======
->>>>>>> 0087f855
 def check_mutation_topology_error(stru: Structure, mutant: List[Mutation]):
     """check {stru} for topology error. (check for only the mutated residue)
     i.e.: rings in structure should not be circling on other bonds.

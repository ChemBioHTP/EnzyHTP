"""Define functions for mutate Structure(). 
Science API:
    +mutate_stru()
    +assign_mutant()

Mutation is carried out by an underlying engine and the supported engines currently include:
    + Amber/tleap
    + PyMOL

Author: Qianzhen (QZ) Shao <shaoqz@icloud.com>
Date: 2022-10-24
"""

import copy
from typing import Any, Dict, List, Tuple, Union
import numpy as np

from enzy_htp.core.logger import _LOGGER
from enzy_htp.core import file_system as fs
from enzy_htp import config
from enzy_htp.structure import Structure, PDBParser
import enzy_htp.structure.structure_operation as stru_oper
from enzy_htp import interface
from .mutation import (Mutation, check_repeat_mutation, get_mutant_name_tag, remove_repeat_mutation)
from .mutation_pattern import decode_mutation_pattern
from enzy_htp._interface.pymol_interface import OpenPyMolSession


def assign_mutant(
    stru: Structure,
    pattern: str,
    chain_sync_list: List[tuple] = None,
    chain_index_mapper: Dict[str, int] = None,
    random_state: int = 100,
    if_check: bool = True,
) -> List[List[Mutation]]:
    """
    This science API assigns mutants targeted in the study.
    decode the user assigned {pattern} based on the {stru} and get a list of mutants defined by
    a list of mutation objects each.

    Args:
        stru: the target structure
        pattern: the pattern that defines the mutation (see syntax below)
        chain_sync_list: a list like [(A,C),(B,D)] to indicate homo-chains in enzyme ploymer
            (like dimer). Mutations will be **copied** to the correponding homo-chains as it
            is maybe experimentally impossible to only do mutations on one chain of a homo-dimer
            enzyme.
        random_state: The int() seed for the random number generator. Default value is 100.
        (temp)
        chain_index_mapper: TODO(qz): add biopython pairwise2.align.globalxx
            A temp solution for cases that residue index in each chain is not aligned. (e.g.:
            for a pair of homo-dimer below:
            "A": ABCDEFG (start from 7)
            "B": BCDEFGH (start from 14)
            the chain_sync_mapper should be {"A":0, "B":6} and index conversion is done by
            A_res_idx - 0 + 6 = B_res_idx)
        if_check: if or not checking if each mutation is valid. (This could be pretty slow if
            the mutant is >10^7 level)
    Raises:
        enzy_htp.core.exception.InvalidMutationPatternSyntax
    Return:
        a list of mutants defined each by a list of mutation objects.
        *!NOTE!: this function generates WT as [] instead of a Mutation()
                 unless directly indication. Act accordingly.

    *Pattern Syntax:*
        "mutant_1,mutant_2,mutant_3,..."
        The top layer of the mutation_pattern specify mutants with comma seperated patterns
        In the pattern of each mutant, there could be more than one sections, but if multiple
        sections are used, {} is needed to group those sections.
        "{section_a1,section_a2,section_a3},{section_b1,section_b2,section_b3},..."
        Each section can be one of the format below:
        1. direct indication                    : XA###Y
        2. random M, N-point mutation in a set  : r:N[mutation_esm_patterns]*M
                                                  or r:NR[mutation_esm_patterns]*MR
                                                  (N and M are int,
                                                  R stands for allowing repeating mutations in randomization)
        3. all mutation in a set: a             : a:[mutation_esm_patterns]
                                                  or a:M[mutation_esm_patterns]
                                                  (M stands for force mutate each position so that
                                                  no mutation on any position is not allowed)

        The mutation_esm_patterns is seperated by comma and each describes 2 things:
        1. position_pattern: a set of positions
                            (check selection syntax in .mutation_pattern.position_pattern)
                            NOTE: all non polypeptide part are filtered out.
        2. target_aa_pattern: a set of target mutations apply to all positions in the current set
                            (check syntax in .mutation_pattern.target_aa_pattern)
        The two pattern are seperated by ":" and a mutation_esm_patterns looks like:
        "position_pattern_0:target_aa_pattern_0, ..."

        *In 2&3 the pattern may indicate a mutant collection, if more than one mutant collection
        are indicated in the same {}, all combination of them is considered.

        Overall an example of pattern will be:
        "{RA154W, DA11G}, r:2[resi 289 around 4 and not resi 36:larger, proj(id 1000, id 2023, positive, 10):more_negative_charge]*100"
        * here proj() is a hypothetical selection function

    Details:
        Which mutations should we study is a non-trivial question. Mutations could be assigned
    from a database or a site-saturation requirement. It reflexs the scientific question defined
    Assigning the mutation requires converting chemical/structural language to strict mutation
    definitions. Some fast calculations can also be done during the selection of mutations. (e.g.:
    calculating residues aligned with the projection line of the reacting bond [ref])
        There are no existing software besides EnzyHTP addressing this challenge.
        A language that helps user to assign mutations is defined above.
    """
    # decode the pattern
    np.random.seed(random_state)  # this changes globaly
    mutants = decode_mutation_pattern(stru, pattern)
    # sync over polymers
    if chain_sync_list:
        mutants = sync_mutation_over_chains(mutants, chain_sync_list, chain_index_mapper)
    # san check of the mutation_flagss
    if if_check:
        for mutant in mutants:
            for mutation in mutant:
                assert mutation.is_valid_mutation(stru)
    return mutants


def sync_mutation_over_chains(mutants: List[List[Mutation]],
                              chain_sync_list: List[Tuple[str]],
                              chain_index_mapper: Dict[str, int] = None) -> List[List[Mutation]]:
    """synchronize mutations of each mutant in {mutants} to correponding chains. Return a copy
    of mutants with addition mutations in each mutant.
    Args:
        mutants: 
            a list of target mutant
        chain_sync_list: 
            a list like [(A,C),(B,D)] to indicate homo-chains in enzyme ploymer
            (like dimer). Mutations will be **copied** to the correponding homo-chains as it
            is maybe experimentally impossible to only do mutations on one chain of a homo-dimer
            enzyme.
        chain_index_mapper: TODO(qz): add biopython pairwise2.align.globalxx
            A temp solution for cases that residue index in each chain is not aligned. (e.g.:
            for a pair of homo-dimer below:
            "A": ABCDEFG (start from 7)
            "B": BCDEFGH (start from 14)
            the chain_sync_mapper should be {"A":0, "B":6} and index conversion is done by
            A_res_idx - 0 + 6 = B_res_idx)

    Return:
        copy of the modified {mutants}

    Example:
        sync_mutation_over_chains([[mut_A1, mut_A2], [mut_B1]], chain_sync_list = ["A","B"])
        >>> [[mut_A1, mut_A2, mut_B1, mut_B2], [mut_B3, mut_A3]]
    """
    result = []
    if not chain_index_mapper:
        chain_index_mapper = {}
    mutants_copy = copy.deepcopy(mutants)
    for mutant in mutants_copy:
        new_mutant = []
        for mut in mutant:
            # 1. have the original mutation
            new_mutant.append(mut)
            # 2. check if the mutation needs sync
            orig_chain_id = mut.chain_id
            for chain_sync_group in chain_sync_list:
                if orig_chain_id in chain_sync_group:
                    sync_targets = filter(lambda x: x != orig_chain_id, chain_sync_group)
                    for sync_target in sync_targets:
                        new_res_idx = mut.res_idx - chain_index_mapper.get(orig_chain_id, 0) + chain_index_mapper.get(sync_target, 0)
                        new_mut = mut.changed_clone(chain_id=sync_target, res_idx=new_res_idx)
                        # TODO(qz): this does not work in most of the cases.
                        # The index of the corresponding residue needs to be find by *pair-wise align* of the target and origin sequence and
                        # get the same aligned index.
                        new_mutant.append(new_mut)
                    break  # one chain id can only be in one group
        result.append(list(set(new_mutant)))
    return result


def mutate_stru(stru: Structure,
                mutant: List[Mutation],
                engine: str = "tleap_min",
                in_place: bool = False,
                if_check_mutant_stru: bool = True,
                checker_config: Dict[str, Dict[str, Any]] = None,
                **kwargs) -> Structure:
    """
    This science API solves the problem of protein structural prediction upon mutation.
    It means to determine which mutation to address and determine the structure of the
    mutant of the source protein caused by residue substitution, deletion, and insertion.
    (see also: structure_prediction module for an alternative solution)
    Args:
        stru:
            the target structure
        mutation_list:
            a target list of mutation objects. (normally generated by the assign_mutant
            function. Generally dont recommand generating them manually)
        engine:
            the engine (method) used for determine the mutated structure
                (current available keywords):
                tleap_min
                pymol
                rosetta
                # TODO may need to add more arg when deletion and insertion are supported
                # (e.g.: engine_del, engine_ins)
        in_place:
            if change the structure in-place and return the reference
            False means return a changed structure_obj and keep the original object
            intact
            (default is False since wild-type structure is expected to also available
            in many applications)
        if_check_mutant_stru:
            Support turning the mutant structure check off. (on by default)
        checker_config:
            Config which checkers to use and their corresponding kwargs.
            {'checker_name':{'keyword':value, ...}, ...}
            (by default apply all checker)
    Raises:
        enzy_htp.core.exception.UnsupportedMethod if the supplied engine is not supported.
    Returns:
        the reference/copy of the changed structure (depends on the in_place value)

    Details:
        Unlike predicting the whole protein structure from sequence and smiles, mutating a
    structure from a reference structure involves only changes on a limit number of residues
    and perturbation of the rest of the structure (especially ligand binding, protonation state etc.)
    As a result, it can be solved using more efficient methods and predicting the whole structure
    from sketch. Note that the accuracy of the resulting structure varies base on the need. If followed
    by MD, the structure only needs to be good starting point of MD.
        There are 3 types of mutations in protein sequence: substitution, deletion, and insertion.
        Substitution is the most common type of the mutation. In this case, only the side-chain is
    replaced by another type of the side-chain. And determining the conformation of the new side-chain
    is the main challenge. It also relates to side-chain conformation prediction in the field of
    structural prediction.
        Deletion and insertion involve backbone changes.

    Avaible strageties:
    Substitution:
        Direct replacement of the side-chain:
        - tleap_min (https://pubs.acs.org/doi/full/10.1021/acs.jcim.1c01424)
            The most simple way to get a mutant structure. It 1. place the new side-chain using a
            constant conformation (relative to backbone) and 2. relax the crude mutant structure using
            MM minimization.

            Consider limited change of other side chains in MM minimization
            Not consider backbone change

            * This method particularly has problem when mutating a small residue to a larger one. In this
            case, collision may appears in the mutated structure and the MM minimization is responsible
            for resolving it. But in extreme cases, there are unresolvable collision such as the carbon
            chain is trapped in a phenyl ring. And currently we don't have a method to detect such trapping.
            The method is only used as a place holder for 1st version EnzyHTP. We have encounter any problem
            brought by the accuracy of the mutation when using this method in workflows but users should be
            cautious with it and consider it a potential source of absured results.
        
        Side-chain rotamer library:
        (most used in the field)
        - SCWRL4 (http://dunbrack.fccc.edu/lab/scwrl)
            Not consider other side-chain change
            Not consider backbone change
        - PyMol (https://github.com/schrodinger/pymol-open-source)
            Not consider other side-chain change
            Not consider backbone change
        - Phyre2
            Consider other side-chain change
            Not consider backbone change
            * seems having a derived pipeline Missense3D addressing the challenge (https://www.sciencedirect.com/science/article/pii/S0022283619302037?via%3Dihub#s0050)
            * related discussion in its website (http://www.sbg.bio.ic.ac.uk/phyre2/html/help.cgi?id=help/faq)

        Machine learning methods:
        - Packpred (http://cospi.iiserpune.ac.in/packpred/, https://www.frontiersin.org/articles/10.3389/fmolb.2021.646288/full, https://github.com/kuanpern/PackPred)
          * find a summary of the missence mutation in the intro of the paper
            Unknown

        MCMC search globally in side-chains:
        - Modeller
            Fully consider other side-chain change
            Not consider backbone change
        - SWISSMODEL
            Fully consider other side-chain change
            Not consider backbone change
        - Rosetta
            (TODO)

    Insertion/Deletion:
        - Phyre4
            see http://www.sbg.bio.ic.ac.uk/phyre2/html/help.cgi?id=help/faq
            works mainly <5 AA change
    """
    # deal with repeating mutation
    if check_repeat_mutation(mutant):
        _LOGGER.warning(f"Detected repeating mutation in mutant: {mutant}. Only use the last one.")
        mutant = remove_repeat_mutation(mutant, keep="last")
    # apply the mutation
    mutator = MUTATE_STRU_ENGINE[engine]
    mutant_stru = mutator(stru, mutant, in_place, **kwargs)
    # check for valid structure
    if if_check_mutant_stru:
        check_mutant_stru(mutant_stru, mutant, checker_config)
    return mutant_stru


def mutate_stru_with_tleap(
    stru: Structure,
    mutant: List[Mutation],
    in_place: bool = False,
    # tleap_specifics_below
    int_leapin_pdb_path: Union[str, None] = None,
    int_leapout_pdb_path: Union[str, None] = None,
) -> Structure:
    """mutate the {stru} to its {mutant} structure using tleap
    from AmberMD package.
    Args:
        stru: the 'WT' structure
        mutant: a list of Mutation() which describes a mutant to the 'WT'
        in_place: if make the changes to the structure in-place
        int_pdb_path: temp file path for PDB of {stru}, which original side chain
            atoms are deleted and original residue name changed.
        int_leap_pdb_path: temp file path for tleap generated mutant PDB"""

    sp = PDBParser()
    # san check
    for mut in mutant:
        if not isinstance(mut, Mutation):
            _LOGGER.error(f"mutant takes only a list of Mutation(). Current mutant is: {mutant}")
            raise TypeError

    # get name tag for the mutant
    name_tag = get_mutant_name_tag(mutant)

    # manage temp file paths
    temp_path_list = []
    if int_leapin_pdb_path is None:
        fs.safe_mkdir(config["system.SCRATCH_DIR"])
        int_leapin_pdb_path = fs.get_valid_temp_name(f"{config['system.SCRATCH_DIR']}/mutate_stru_with_tleap_input{name_tag}.pdb")
        temp_path_list.append(int_leapin_pdb_path)

    if int_leapout_pdb_path is None:
        fs.safe_mkdir(config["system.SCRATCH_DIR"])
        int_leapout_pdb_path = fs.get_valid_temp_name(f"{config['system.SCRATCH_DIR']}/mutate_stru_with_tleap_output{name_tag}.pdb")
        temp_path_list.append(int_leapout_pdb_path)

    # 1. make side-chain deleted & name mutated PDB
    stru_cpy = copy.deepcopy(stru)
    for mut in mutant:
        target_res = stru_cpy.find_residue_with_key(mut.get_position_key())
        stru_oper.remove_side_chain_mutating_atom(target_res, mut.target)  # remove atom
        target_res.name = mut.target  # change name
    with open(int_leapin_pdb_path, "w") as of:
        of.write(sp.get_file_str(stru_cpy))

    # 2. run leap on it
    amber_int = interface.amber
    amber_int.tleap_clean_up_stru(int_leapin_pdb_path, int_leapout_pdb_path)

    # 3. update residue
    tleap_mutant_stru = sp.get_structure(int_leapout_pdb_path)
    stru_oper.update_residues(stru_cpy, tleap_mutant_stru)

    # clean up temp files
    fs.clean_temp_file_n_dir(temp_path_list)

    if in_place:
        stru_oper.update_residues(stru, stru_cpy)
        return stru

    return stru_cpy


def mutate_stru_with_pymol(
    stru: Structure,
    mutant: List[Mutation],
    in_place: bool = False,
) -> Structure:
    """mutate the {stru} to its {mutant} structure using PyMOL.
    Args:
        stru: the 'WT' structure
        mutant: a list of Mutation() which describes a mutant to the 'WT'
        in_place: if make the changes to the structure in-place 
    Returns:
        The mutated structure.
    """

    # san check
    for mut in mutant:
        if not isinstance(mut, Mutation):
            _LOGGER.error(f"mutant takes only a list of Mutation(). Current mutant is: {mutant}")
            raise TypeError

    stru_cpy = copy.deepcopy(stru)

    # 1. load stru into pymol
    pi = interface.pymol
    with OpenPyMolSession(pi) as pms:
        pymol_obj_name = pi.load_enzy_htp_stru(stru_cpy, pymol_session=pms)[0]
        # 2. loop through mutants and apply each one
        for mut in mutant:
            pi.point_mutate(mut.get_position_key(), mut.get_target(), pymol_obj_name, pms)
        # 3. save to a structure.
<<<<<<< HEAD
        pymol_mutant_stru = pi.export_enzy_htp_stru(pymol_obj_name, pms, ordered_stru=stru_cpy)
=======
        pymol_mutant_stru = pi.export_enzy_htp_stru(pms, pymol_obj_name)
>>>>>>> 29071a4f

    # 4. update residues
    stru_oper.update_residues(stru_cpy, pymol_mutant_stru)

    if in_place:
        stru_oper.update_residues(stru, stru_cpy)
        return stru

    return stru_cpy


MUTATE_STRU_ENGINE = {"tleap_min": mutate_stru_with_tleap, "pymol": mutate_stru_with_pymol, "rosetta": mutate_stru_with_rosetta}
"""engines for mutate_stru()"""


def check_mutant_stru(mutant_stru: Structure, mutant: List[Mutation], checker_config: Dict[str, Dict[str, Any]] = None):
    """check the generated mutant stru with following options:
        topology: rings in structure should not be circling on bonds.

    Args:
        mutant_stru:
            the target mutant structure for checking.
        mutant:
            the mutations
        checker_config:
            the selected checker functions and keyword argument mapper of
            each checker function.
            Example:
            {
            'checker_name' : {
                'kwarg1' : value1,
                ...,
                },
            ...,}

    Raises:
        BadMutantStructure"""
    # default: apply all checker
    if checker_config is None:
        checker_config = {
            "topology": {},
        }

    for checker, kwargs in checker_config.items():
        _LOGGER.debug(f"Checking {checker}...")
        MUTANT_STRU_ERROR_CHECKER[checker](mutant_stru, mutant, **kwargs)


def mutate_stru_with_rosetta(
    stru: Structure,
    mutant: List[Mutation],
    in_place: bool = False,
) -> Union[Structure, None]:
    """Applies mutations to a function using the Rosetta engine. 
    Args:
        stru: the 'WT' structure
        mutant: a list of Mutation() which describes a mutant to the 'WT'
        in_place: if make the changes to the structure in-place 
    Returns:
        The mutated structure. May be nothing.
    """

    # san check
    for mut in mutant:
        if not isinstance(mut, Mutation):
            _LOGGER.error(f"mutant takes only a list of Mutation(). Current mutant is: {mutant}")
            raise TypeError

    stru_cpy = copy.deepcopy(stru)

    if_retain_order = True
    exit(1)
    # if structure is multichain, set retain_order to false and raise a flag to mark multichain structure
    # for further treatment


#    if stru_cpy.num_chains > 2:
#        if_multichain = True
#        if_retain_order = False
#    else:
#        if_multichain = False
#
#    # 1. load stru into pymol
#    pi = interface.pymol
#    with OpenPyMolSession(pi) as pms:
#        pymol_obj_name = pi.load_enzy_htp_stru(stru_cpy, pymol_session=pms)[0]
#        # 2. loop through mutants and apply each one
#        for mut in mutant:
#            pi.point_mutate(mut.get_position_key(), mut.get_target(), pymol_obj_name, pms)
#        # 3. save to a structure.
#        pymol_mutant_stru = pi.export_enzy_htp_stru(pymol_obj_name, pms,
#                                                    if_retain_order=if_retain_order, if_multichain=if_multichain)
#
#    # 4. update residues
#    stru_oper.update_residues(stru_cpy, pymol_mutant_stru)
#
#    if in_place:
#        stru_oper.update_residues(stru, stru_cpy)
#        return stru
#
#    return stru_cpy


def check_mutation_topology_error(stru: Structure, mutant: List[Mutation]):
    """check {stru} for topology error. (check for only the mutated residue)
    i.e.: rings in structure should not be circling on other bonds.
    An example of this error is in https://github.com/ChemBioHTP/EnzyHTP/issues/110"""
    for mut in mutant:
        res_key = mut.get_position_key()
        stru_oper.check_res_topology_error(stru, res_key)


MUTANT_STRU_ERROR_CHECKER = {"topology": check_mutation_topology_error}
"""checkers for check_mutant_stru()"""<|MERGE_RESOLUTION|>--- conflicted
+++ resolved
@@ -394,11 +394,7 @@
         for mut in mutant:
             pi.point_mutate(mut.get_position_key(), mut.get_target(), pymol_obj_name, pms)
         # 3. save to a structure.
-<<<<<<< HEAD
         pymol_mutant_stru = pi.export_enzy_htp_stru(pymol_obj_name, pms, ordered_stru=stru_cpy)
-=======
-        pymol_mutant_stru = pi.export_enzy_htp_stru(pms, pymol_obj_name)
->>>>>>> 29071a4f
 
     # 4. update residues
     stru_oper.update_residues(stru_cpy, pymol_mutant_stru)

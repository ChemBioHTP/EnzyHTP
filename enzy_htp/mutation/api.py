--- conflicted
+++ resolved
@@ -412,7 +412,6 @@
     return stru_cpy
 
 
-<<<<<<< HEAD
 def mutate_stru_with_rosetta(stru: Structure, mutant: List[Mutation], in_place: bool = False, **kwargs) -> Union[Structure, None]:
     """Applies mutations to a function using the Rosetta engine. 
 
@@ -510,11 +509,6 @@
 
 
 MUTATE_STRU_ENGINE = {"tleap_min": mutate_stru_with_tleap, "pymol": mutate_stru_with_pymol, "rosetta": mutate_stru_with_rosetta}
-=======
-MUTATE_STRU_ENGINE = {"tleap_min": mutate_stru_with_tleap, 
-                      "pymol": mutate_stru_with_pymol,}
-                      #"rosetta": mutate_stru_with_rosetta}
->>>>>>> 84353191
 """engines for mutate_stru()"""
 
 

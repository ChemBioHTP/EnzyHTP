--- conflicted
+++ resolved
@@ -10,10 +10,7 @@
 # settings
 Config.n_cores = 8
 Config.max_core = 2000
-<<<<<<< HEAD
-=======
 # Config.PC_cmd = 'srun'  # use mpirun instead
->>>>>>> c4315900
 Config.Amber.AmberHome='$AMBERHOME2'
 Config.Amber.Amber_sander_CPU = '$AMBERHOME/bin/sander.MPI'
 Config.Amber.conf_prod['nstlim'] = 500000

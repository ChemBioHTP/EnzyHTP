"""Testing enzy_hpt.core.math_helper.py
Author: Qianzhen (QZ) Shao <shaoqz@icloud.com>
Date: 2022-09-26
"""
import logging
import numpy as np
import enzy_htp
from enzy_htp.core import math_helper as mh


def test_check_valid_ph_good_input(caplog):
    """Testing that the check_valid_ph() function works for good input."""
    existing_level = enzy_htp._LOGGER.level
    enzy_htp._LOGGER.setLevel(logging.DEBUG)
    phValues = np.linspace(0, 14, 100)
    for ph in phValues:
        mh.check_valid_ph(ph)
        assert "assigned pH:" not in caplog.text

    enzy_htp._LOGGER.setLevel(existing_level)


def test_check_valid_ph_bad_input(caplog):
    """Testing that the check_valid_ph() functio fails for bad input."""
    existing_level = enzy_htp._LOGGER.level
    enzy_htp._LOGGER.setLevel(logging.DEBUG)
    mh.check_valid_ph(-1)
    assert "assigned pH: -1.00 out of range: [0.00,14.00]" in caplog.text
    mh.check_valid_ph(15)
    assert "assigned pH: 15.00 out of range: [0.00,14.00]" in caplog.text
    enzy_htp._LOGGER.setLevel(existing_level)


def test_get_geom_center():
    """test function works as expected"""
<<<<<<< HEAD
    test_list_of_p = [
        (1, 1, 1),
        (2, 2, 5)
    ]
    assert mh.get_geom_center(test_list_of_p) == (1.5, 1.5, 3)

def test_get_dihedral():
    """test if function works as expected"""
    test_points = [
        (33.49599838256836, 35.71099853515625, 26.554000854492188),
        (33.0880012512207, 37.07600021362305, 26.940000534057617),
        (34.00899887084961, 37.507999420166016, 28.075000762939453),
        (33.8380012512207, 38.87300109863281, 28.569000244140625),
    ]
    assert mh.get_dihedral(*test_points) == 176.4826686167864
    test_points = [
        (33.0880012512207, 37.07600021362305, 26.940000534057617),
        (34.00899887084961, 37.507999420166016, 28.075000762939453),
        (33.8380012512207, 38.87300109863281, 28.569000244140625),
        (34.38399887084961, 39.939998626708984, 28.013999938964844),
    ]
    assert mh.get_dihedral(*test_points) == -83.3566852742675
    test_points = [
        (39.07899856567383, 39.97600173950195, 37.40700149536133),
        (37.7400016784668, 39.50699996948242, 38.034000396728516),
        (36.72200012207031, 40.66899871826172, 37.95899963378906),
        (36.42900085449219, 41.4739990234375, 39.000999450683594),
    ]
    assert mh.get_dihedral(*test_points) == -100.3235330367286
=======
    test_list_of_p = [(1, 1, 1), (2, 2, 5)]
    assert mh.get_geom_center(test_list_of_p) == (1.5, 1.5, 3)
>>>>>>> 769fc2f9
<|MERGE_RESOLUTION|>--- conflicted
+++ resolved
@@ -33,11 +33,7 @@
 
 def test_get_geom_center():
     """test function works as expected"""
-<<<<<<< HEAD
-    test_list_of_p = [
-        (1, 1, 1),
-        (2, 2, 5)
-    ]
+    test_list_of_p = [(1, 1, 1), (2, 2, 5)]
     assert mh.get_geom_center(test_list_of_p) == (1.5, 1.5, 3)
 
 def test_get_dihedral():
@@ -62,8 +58,4 @@
         (36.72200012207031, 40.66899871826172, 37.95899963378906),
         (36.42900085449219, 41.4739990234375, 39.000999450683594),
     ]
-    assert mh.get_dihedral(*test_points) == -100.3235330367286
-=======
-    test_list_of_p = [(1, 1, 1), (2, 2, 5)]
-    assert mh.get_geom_center(test_list_of_p) == (1.5, 1.5, 3)
->>>>>>> 769fc2f9
+    assert mh.get_dihedral(*test_points) == -100.3235330367286
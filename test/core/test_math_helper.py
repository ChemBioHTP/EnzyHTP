--- conflicted
+++ resolved
@@ -135,7 +135,6 @@
         for k,l in zip(i,j):
             assert np.isclose(k,l, atol=1e-3)
 
-<<<<<<< HEAD
 def test_get_angle():
     """test using an example data.
     answer get from pymol"""
@@ -158,7 +157,7 @@
         (0, 1, 0),
     ]
     assert np.isclose(mh.get_angle(*test_points), 0.0, atol=1e-3)
-=======
+
 def test_is_integer():
     """as name"""
     test_num = 6.000001
@@ -172,5 +171,4 @@
     """as name"""
     test_list = [(1,1),(10,2),(15,5),(25,5)]
     answer_list = [((1,1),(10,2)), ((11,2),(15,5)), ((16,5),(25,5))]
-    assert mh.get_section_from_endpoint(test_list) == answer_list
->>>>>>> 47957ec2
+    assert mh.get_section_from_endpoint(test_list) == answer_list
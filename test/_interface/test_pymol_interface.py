"""Testing the enzy_htp._interface.pymol_interface.PyMolInterface class.
Author: QZ Shao <shaoqz@icloud.com>
Date: 2023-02-16
"""
import os
import shutil
from pathlib import Path

from enzy_htp import interface
from enzy_htp import PDBParser
from enzy_htp import config as eh_config
from enzy_htp.core.logger import _LOGGER
from enzy_htp.core.file_system import clean_temp_file_n_dir
from enzy_htp import config as eh_config

BASE_DIR = Path(__file__).absolute().parent
DATA_DIR = f"{BASE_DIR}/data/"


def test_load_enzy_htp_stru():
    """Testing that Structure() can be loaded correctly"""
    test_stru = PDBParser().get_structure(f"{DATA_DIR}KE_07_R7_2_S.pdb")
    pi = interface.pymol
    test_session = pi.new_pymol_session()
    pymol_obj_name, session = pi.load_enzy_htp_stru(test_stru, test_session)
    assert pymol_obj_name == "enzy_htp_stru01"
    assert pymol_obj_name in session.cmd.get_object_list()
    assert test_stru.chain_names == session.cmd.get_chains(pymol_obj_name)
    assert len(
        session.cmd.get_model(pymol_obj_name).get_residues()) == test_stru.num_residues
    #temp files
    if _LOGGER.level > 10:
        assert not os.path.exists(f"{eh_config['system.SCRATCH_DIR']}/temp_pymol_interface.pdb")


def test_load_enzy_htp_stru_not_start_from_one():
    """Testing that Structure() can be loaded correctly if the structure is from
    a PDB that does not number from 1 both for atom and residue"""
    test_stru = PDBParser().get_structure(f"{DATA_DIR}KE_trun.pdb")
    pi = interface.pymol
    test_session = pi.new_pymol_session()
    pymol_obj_name, session = pi.load_enzy_htp_stru(test_stru, test_session)
    assert pymol_obj_name == "enzy_htp_stru01"
    assert pymol_obj_name in session.cmd.get_object_list()
    assert test_stru.chain_names == session.cmd.get_chains(pymol_obj_name)
    assert len(
        session.cmd.get_model(pymol_obj_name).get_residues()) == test_stru.num_residues
    pymol_resi_idxs = []
    session.cmd.iterate(f"{pymol_obj_name} & (n. CA|n. OAB) ",
                        "pymol_resi_idxs.append(resi)",
                        space=locals())
    assert pymol_resi_idxs == [str(x) for x in test_stru.residue_indexes]


def test_select_pymol_obj():
    """testing _select_pymol_obj works as expected"""
    test_stru = PDBParser().get_structure(f"{DATA_DIR}KE_trun.pdb")
    pi = interface.pymol
    test_session = pi.new_pymol_session()
    pymol_obj_name, session = pi.load_enzy_htp_stru(test_stru, test_session)
    test_pattern = "resi 3"
    assert test_stru["A"].find_residue_idx(3).atom_idx_list == pi.select_pymol_obj(
        test_pattern, pymol_obj_name, session)
    test_pattern = "resi 254 around 5"
    assert pi.select_pymol_obj(test_pattern, pymol_obj_name, session) == [
        138, 139, 140, 141, 142, 143, 144, 145, 165, 166, 168, 169, 175, 176, 177, 178,
        179, 180, 181, 741, 742, 743, 744, 745, 772, 773, 774, 775, 776, 777, 778, 779,
        780, 781, 782, 783, 784, 785, 786, 787, 788, 789, 1574, 1575, 1577, 1578, 1579,
        1965, 1966, 1967, 1968, 1969, 1970, 1971, 1972, 1973, 1974, 1975, 1976, 1977,
        1978, 1979, 1980, 2009, 2229, 2618, 2619, 2620, 2622, 2623, 2624, 2626, 2732, 2733
    ]


def test_point_mutate():
    """testing that point mutations work as expected"""
    test_stru = PDBParser().get_structure(f"{DATA_DIR}KE_07_R7_2_S.pdb")
    test_mut_stru = PDBParser().get_structure(f"{DATA_DIR}KE_07_R7_2_S_mut.pdb")
    pi = interface.pymol
    pymol_obj_name, session = pi.load_enzy_htp_stru(test_stru, pi.new_pymol_session())
    pi.point_mutate(("A", 154), "TRP", pymol_obj_name, session)
    assert len(pi.select_pymol_obj("resi 154", pymol_obj_name, session)) == (
           len(test_mut_stru["A"].find_residue_idx(154).atom_idx_list)
    )


def test_export_enzy_htp_stru():
    test_stru = PDBParser().get_structure(f"{DATA_DIR}KE_trun.pdb")
    pi = interface.pymol
    test_session = pi.new_pymol_session()
    pymol_obj_name, session = pi.load_enzy_htp_stru(test_stru, test_session)
    test_save_stru = pi.export_enzy_htp_stru(pymol_obj_name, session)

    for new_res, old_res in zip(test_save_stru.residues, test_stru.residues):
        for new_atom, old_atom in zip(new_res.atoms, old_res.atoms):
            assert new_atom.coord == old_atom.coord
            assert new_atom.name == old_atom.name
<<<<<<< HEAD
            
def test_export_pdb():
=======
      
def test_export_pymol_obj():
>>>>>>> 326071a6
    test_stru = PDBParser().get_structure(f"{DATA_DIR}KE_trun.pdb")
    pi = interface.pymol
    test_session = pi.new_pymol_session()
    pymol_obj_name, session = pi.load_enzy_htp_stru(test_stru, test_session)
    test_save_file = pi.export_pymol_obj(pymol_obj_name, session)
    test_save_stru = PDBParser().get_structure(test_save_file)
    clean_temp_file_n_dir([test_save_file, eh_config["system.SCRATCH_DIR"]])

    for new_res, old_res in zip(test_save_stru.residues, test_stru.residues):
        for new_atom, old_atom in zip(new_res.atoms, old_res.atoms):
            assert new_atom.coord == old_atom.coord
            assert new_atom.name == old_atom.name
<|MERGE_RESOLUTION|>--- conflicted
+++ resolved
@@ -94,13 +94,8 @@
         for new_atom, old_atom in zip(new_res.atoms, old_res.atoms):
             assert new_atom.coord == old_atom.coord
             assert new_atom.name == old_atom.name
-<<<<<<< HEAD
-            
+                   
 def test_export_pdb():
-=======
-      
-def test_export_pymol_obj():
->>>>>>> 326071a6
     test_stru = PDBParser().get_structure(f"{DATA_DIR}KE_trun.pdb")
     pi = interface.pymol
     test_session = pi.new_pymol_session()

--- conflicted
+++ resolved
@@ -30,25 +30,14 @@
 
 For non-commercial use, please find our “Non-Exclusive Non-Commercial Academic Software License Agreement” in `license.md`.
 
-<<<<<<< HEAD
-1. Run the command `source /path/to/EnzyHTP/dev-tools/conda-install --name <YOUR_ENV_NAME>`. If you don't specify the name, it will be installed to your current conda environment.
-2. (optional) Install Gaussian16.
-3. (optional) Install Multiwfn (install demo in author's [blog](http://bbs.keinsci.com/thread-12020-1-1.html): (The LMO func seems not working for WSL) (Note that run Multiwfn on ACCRE requires loading the GCC module).
-=======
 As a summary, for non-commercial use, you are allowed to (for free)
 - copy
 - modify
->>>>>>> 34813894
 
 you are not allowed to:
 - redistribute a modified version
 
-
-<<<<<<< HEAD
-Run the command `source /path/to/EnzyHTP/dev-tools/conda-install --name <YOUR_ENV_NAME>`. If you don't specify the name, it will be installed to your current conda environment.
-=======
 For commercial use, please send a request to Vanderbilt (cttc@vanderbilt.edu) and cc Dr. Yang (zhongyue.yang@vanderbilt.edu) and QZ (qz.shao@outlook.com) for a commerical license, it will be similar to the EULA but distributed through the CTTC office.
->>>>>>> 34813894
 
 As a summary, for commercial use, after obtaining the license from Vanderbilt, you are allowed to (for free)
 - copy
